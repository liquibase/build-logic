# For most projects, this workflow file will not need changing; you simply need
# to commit it to your repository.
#
# You may wish to alter this file to override the set of languages analyzed,
# or to provide custom queries or build logic.
#
# ******** NOTE ********
# We have attempted to detect the languages in your repository. Please check
# the `language` matrix defined below to confirm you have the correct set of
# supported CodeQL languages.
#
name: "CodeQL"

on:
  workflow_call:
    inputs:
      languages:
        description: 'Languages to analyze'
        required: false
        default: '["java"]'
        type: string
      extraCommand:
        description: 'Specify it if you want to run an extra command before attaching the artifact'
        required: false
        default: ''
        type: string

jobs:
  analyze:
    name: Analyze
    runs-on: ${{ (matrix.language == 'swift' && 'macos-latest') || 'ubuntu-latest' }}
    timeout-minutes: ${{ (matrix.language == 'swift' && 120) || 360 }}
    permissions:
      actions: read
      contents: read
      security-events: write

    strategy:
      fail-fast: false
      matrix:
        language: ${{fromJson(inputs.languages)}}
        # CodeQL supports [ 'cpp', 'csharp', 'go', 'java', 'javascript', 'python', 'ruby', 'swift' ]
        # Use only 'java' to analyze code written in Java, Kotlin or both
        # Use only 'javascript' to analyze code written in JavaScript, TypeScript or both
        # Learn more about CodeQL language support at https://aka.ms/codeql-docs/language-support

    steps:
    - name: Checkout repository
      uses: actions/checkout@v4

    # Initializes the CodeQL tools for scanning.
    - name: Initialize CodeQL
      uses: github/codeql-action/init@v3
      with:
        languages: ${{ matrix.language }}
        # If you wish to specify custom queries, you can do so here or in a config file.
        # By default, queries listed here will override any specified in a config file.
        # Prefix the list here with "+" to use these queries and those in the config file.

        # For more details on CodeQL's query packs, refer to: https://docs.github.com/en/code-security/code-scanning/automatically-scanning-your-code-for-vulnerabilities-and-errors/configuring-code-scanning#using-queries-in-ql-packs
        queries: security-extended,security-and-quality

    - name: Run extra command
      if: inputs.extraCommand != ''
      run: |
        ${{ inputs.extraCommand }}
<<<<<<< HEAD

    - name: Setup JDK
      if: matrix.language == 'java'
      uses: actions/setup-java@v3
      with:
        java-version: '17'
        distribution: 'temurin'
        cache: 'maven'

=======
        
>>>>>>> 5bb07a07
    # Autobuild attempts to build any compiled languages  (C/C++, C#, Go, or Java).
    # If this step fails, then you should remove it and run the build manually (see below)
    - name: Autobuild
      uses: github/codeql-action/autobuild@v3

    # ℹ️ Command-line programs to run using the OS shell.
    # 📚 See https://docs.github.com/en/actions/using-workflows/workflow-syntax-for-github-actions#jobsjob_idstepsrun

    #   If the Autobuild fails above, remove it and uncomment the following three lines.
    #   modify them (or add more) to build your code if your project, please refer to the EXAMPLE below for guidance.

    # - run: |
    #     echo "Run, Build Application using script"
    #     ./location_of_script_within_repo/buildscript.sh

    - name: Perform CodeQL Analysis
      uses: github/codeql-action/analyze@v3
      with:
        category: "/language:${{matrix.language}}"<|MERGE_RESOLUTION|>--- conflicted
+++ resolved
@@ -60,12 +60,6 @@
         # For more details on CodeQL's query packs, refer to: https://docs.github.com/en/code-security/code-scanning/automatically-scanning-your-code-for-vulnerabilities-and-errors/configuring-code-scanning#using-queries-in-ql-packs
         queries: security-extended,security-and-quality
 
-    - name: Run extra command
-      if: inputs.extraCommand != ''
-      run: |
-        ${{ inputs.extraCommand }}
-<<<<<<< HEAD
-
     - name: Setup JDK
       if: matrix.language == 'java'
       uses: actions/setup-java@v3
@@ -73,10 +67,12 @@
         java-version: '17'
         distribution: 'temurin'
         cache: 'maven'
+        
+    - name: Run extra command
+      if: inputs.extraCommand != ''
+      run: |
+        ${{ inputs.extraCommand }}
 
-=======
-        
->>>>>>> 5bb07a07
     # Autobuild attempts to build any compiled languages  (C/C++, C#, Go, or Java).
     # If this step fails, then you should remove it and run the build manually (see below)
     - name: Autobuild
