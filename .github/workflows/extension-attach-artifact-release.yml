name: Attach Artifact to Release

on:
  workflow_call:
    inputs:
      zip:
        description: 'Specify it if you want to attach a zip file to the release'
        required: false
        default: 'false'
        type: string
    secrets:
      BOT_TOKEN:
        description: 'BOT_TOKEN from the caller workflow'
        required: true
      GPG_SECRET:
        description: 'GPG_SECRET from the caller workflow'
        required: true
      GPG_PASSPHRASE:
        description: 'GPG_PASSPHRASE from the caller workflow'
        required: true

jobs:
  attach-to-release:
    name: Attach Artifact to Release
    if: github.event.pull_request.merged == true
    runs-on: ubuntu-latest
    steps:
      - run: sleep 30
      - uses: actions/checkout@v3

      - name: Set up JDK 17
        uses: actions/setup-java@v3
        with:
          java-version: 17
          distribution: 'temurin'
          cache: 'maven'

      - name: Get Reusable Script Files
        run: |
          curl -o $PWD/.github/get_draft_release.sh https://raw.githubusercontent.com/liquibase/build-logic/v0.4.1/.github/get_draft_release.sh
          curl -o $PWD/.github/sign_artifact.sh https://raw.githubusercontent.com/liquibase/build-logic/v0.4.1/.github/sign_artifact.sh
          curl -o $PWD/.github/upload_asset.sh https://raw.githubusercontent.com/liquibase/build-logic/v0.4.1/.github/upload_asset.sh
          chmod +x $PWD/.github/get_draft_release.sh
          chmod +x $PWD/.github/sign_artifact.sh
          chmod +x $PWD/.github/upload_asset.sh
          chmod +x $PWD/.github/upload_zip.sh

      - name: Configure Git
        run: |
          git config user.name "liquibot"
          git config user.email "liquibot@liquibase.org"

      - name: Build release artifacts
        id: build-release-artifacts
        run: |
          mvn -B release:clean release:prepare -Dusername=liquibot -Dpassword=$GITHUB_TOKEN -Darguments="-Dmaven.javadoc.skip=true -Dmaven.test.skipTests=true -Dmaven.test.skip=true -Dmaven.deploy.skip=true" -DreleaseVersion=${{ github.event.inputs.liquibaseVersion }} -DpushChanges=false
          git reset HEAD~ --hard
          mvn clean install -DskipTests

      - name: Get Artifact ID
        id: get-artifact-id
        run: echo "artifact_id=$(mvn help:evaluate -Dexpression=project.artifactId -q -DforceStdout)" >> $GITHUB_ENV

      - name: Get Release Tag
        id: get-release-tag
        run: echo "release_tag=$(./.github/get_draft_release.sh TAG)" >> $GITHUB_ENV
        env:
          GITHUB_TOKEN: ${{ secrets.BOT_TOKEN }}

      - name: Delete Outdated Files from Draft Release
        id: delete-outdated-release-asset
        uses: mknejp/delete-release-assets@v1
        with:
          token: ${{ secrets.BOT_TOKEN }}
          tag: ${{ env.release_tag }}
          fail-if-no-assets: false
          fail-if-no-release: false
          assets: '*.*'

      - name: Import GPG key
        id: import_gpg
        uses: crazy-max/ghaction-import-gpg@v5
        with:
          gpg_private_key: ${{ secrets.GPG_SECRET }}
          passphrase: ${{ secrets.GPG_PASSPHRASE }}

      - name: Sign Files for Draft Release
        run: |
          gpg -K
          version=$(mvn help:evaluate -Dexpression=project.version -q -DforceStdout)
          ./.github/sign_artifact.sh ./target/${{ env.artifact_id }}-${version}.jar
          ./.github/sign_artifact.sh ./target/${{ env.artifact_id }}-${version}.pom
          ./.github/sign_artifact.sh ./target/${{ env.artifact_id }}-${version}-javadoc.jar
          ./.github/sign_artifact.sh ./target/${{ env.artifact_id }}-${version}-sources.jar

      - name: Attach Files to Draft Release
        id: upload-release-asset
        run: ./.github/upload_asset.sh $(mvn help:evaluate -Dexpression=project.version -q -DforceStdout)
        env:
          GITHUB_TOKEN: ${{ secrets.BOT_TOKEN }}
          ASSET_NAME_PREFIX: "${{ env.artifact_id }}-"
          ASSET_DIR: ./target

<<<<<<< HEAD
      - name: Get upload_zip.sh Script File
        if: github.event.inputs.zip == 'true'
        run: |
          curl -o $PWD/.github/upload_zip.sh https://raw.githubusercontent.com/liquibase/build-logic/v0.3.9/.github/upload_zip.sh
          chmod +x $PWD/.github/upload_zip.sh
  
      - name: Attach Zip File to Draft Release
        if: github.event.inputs.zip == 'true'
        id: upload-release-zip
        run: ./.github/upload_zip.sh $(mvn help:evaluate -Dexpression=project.version -q -DforceStdout)
=======
      - name: Attach Zip File to Draft Release
        id: upload-release-zip
        run: ./.github/upload_zip.sh $(mvn help:evaluate -Dexpression=project.version -q -DforceStdout)
        continue-on-error: true
>>>>>>> 5f3c0787
        env:
          GITHUB_TOKEN: ${{ secrets.BOT_TOKEN }}
          ASSET_NAME_PREFIX: "${{ env.artifact_id }}-"
          ASSET_DIR: ./target<|MERGE_RESOLUTION|>--- conflicted
+++ resolved
@@ -101,7 +101,6 @@
           ASSET_NAME_PREFIX: "${{ env.artifact_id }}-"
           ASSET_DIR: ./target
 
-<<<<<<< HEAD
       - name: Get upload_zip.sh Script File
         if: github.event.inputs.zip == 'true'
         run: |
@@ -112,12 +111,6 @@
         if: github.event.inputs.zip == 'true'
         id: upload-release-zip
         run: ./.github/upload_zip.sh $(mvn help:evaluate -Dexpression=project.version -q -DforceStdout)
-=======
-      - name: Attach Zip File to Draft Release
-        id: upload-release-zip
-        run: ./.github/upload_zip.sh $(mvn help:evaluate -Dexpression=project.version -q -DforceStdout)
-        continue-on-error: true
->>>>>>> 5f3c0787
         env:
           GITHUB_TOKEN: ${{ secrets.BOT_TOKEN }}
           ASSET_NAME_PREFIX: "${{ env.artifact_id }}-"
