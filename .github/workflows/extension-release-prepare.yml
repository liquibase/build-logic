name: Prepare release

on:
  workflow_call:
    inputs:
      extraCommand:
        description: 'Specify it if you want to run an extra command before attaching the artifact'
        required: false
        default: ''
        type: string

permissions:
  contents: write
  pull-requests: write
  
jobs:
  prepare-release:
    name: Prepare release
    runs-on: ubuntu-latest
    env:
      GITHUB_TOKEN: ${{ secrets.BOT_TOKEN }}

    steps:
      - name: Checkout code
        uses: actions/checkout@v4
        with:
          ref: main
          token: ${{ secrets.BOT_TOKEN }}

      - name: Set up JDK
        uses: actions/setup-java@v4
        with:
          java-version: 17
          distribution: 'temurin'
          cache: 'maven'
          overwrite-settings: false
          
      # look for dependencies in maven
      - name: maven-settings-xml-action
        uses: whelk-io/maven-settings-xml-action@v21
        with:
          repositories: |
            [
              {
                "id": "liquibase",
                "url": "https://maven.pkg.github.com/liquibase/liquibase",
                "releases": {
                  "enabled": "true"
                },
                "snapshots": {
                  "enabled": "true",
                  "updatePolicy": "always"
                }
              },
              {
                "id": "liquibase-pro",
                "url": "https://maven.pkg.github.com/liquibase/liquibase-pro",
                "releases": {
                  "enabled": "true"
                },
                "snapshots": {
                  "enabled": "true",
                  "updatePolicy": "always"
                }
              }
            ]
          servers: |
            [
              {
                "id": "liquibase-pro",
                "username": "liquibot",
                "password": "${{ secrets.LIQUIBOT_PAT }}"
              },
              {
                "id": "liquibase",
                "username": "liquibot",
                "password": "${{ secrets.LIQUIBOT_PAT }}"
              }
            ]

      - name: Configure Git
        run: |
          git config --local user.email "64099989+liquibot@users.noreply.github.com"
          git config --local user.name "liquibot"

      - name: Run extra command
        if: inputs.extraCommand != ''
        run: |
          ${{ inputs.extraCommand }}

      - name: Prepare Maven Release
        run: |
          mvn -B build-helper:parse-version release:clean release:prepare \
          -Darguments="-Dusername=liquibot -Dpassword=${{ secrets.BOT_TOKEN }} -Dmaven.javadoc.skip=true -Dmaven.test.skipTests=true -Dmaven.test.skip=true -Dmaven.deploy.skip=true" \
          -DdevelopmentVersion=\${parsedVersion.majorVersion}.\${parsedVersion.nextMinorVersion}.0-SNAPSHOT -DnewVersion=\${parsedVersion.majorVersion}.\${parsedVersion.nextMinorVersion}.\${parsedVersion.incrementalVersion} \
          -DcheckModificationExcludeList=pom.xml

      - name: Save Release files
        if: always()
        uses: actions/upload-artifact@v3
        with:
          name: release-files
          path: |
            **/pom.xml.releaseBackup
            **/release.properties

  release-rollback:
    needs: prepare-release
    if: ${{ always() && contains(needs.*.result, 'failure') }}
<<<<<<< HEAD
    uses: liquibase/build-logic/.github/workflows/extension-release-rollback.yml@v0.6.4
=======
    uses: liquibase/build-logic/.github/workflows/extension-release-rollback.yml@v0.6.6
>>>>>>> cf4a74a9
    secrets: inherit
    with:
      extraCommand: ${{ inputs.extraCommand }}<|MERGE_RESOLUTION|>--- conflicted
+++ resolved
@@ -107,11 +107,7 @@
   release-rollback:
     needs: prepare-release
     if: ${{ always() && contains(needs.*.result, 'failure') }}
-<<<<<<< HEAD
-    uses: liquibase/build-logic/.github/workflows/extension-release-rollback.yml@v0.6.4
-=======
     uses: liquibase/build-logic/.github/workflows/extension-release-rollback.yml@v0.6.6
->>>>>>> cf4a74a9
     secrets: inherit
     with:
       extraCommand: ${{ inputs.extraCommand }}