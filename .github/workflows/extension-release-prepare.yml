name: Prepare release

on:
  workflow_call:
    inputs:
      extraCommand:
        description: 'Specify it if you want to run an extra command before attaching the artifact'
        required: false
        default: ''
        type: string
      artifactPath:
        description: "Specify the path to the artifacts that should be attached to the build. Useful for multi-module extensions."
        required: false
        default: "."
        type: string

permissions:
  contents: write
  pull-requests: write
  
jobs:
  prepare-release:
    name: Prepare release
    runs-on: ubuntu-latest
    env:
      GITHUB_TOKEN: ${{ secrets.BOT_TOKEN }}

    steps:
      - name: Checkout code
        uses: actions/checkout@v4
        with:
          ref: main
          token: ${{ secrets.BOT_TOKEN }}

      - name: Set up JDK
        uses: actions/setup-java@v4
        with:
          java-version: 17
          distribution: 'temurin'
          cache: 'maven'
          overwrite-settings: false
          
      # look for dependencies in maven
      - name: maven-settings-xml-action
        uses: whelk-io/maven-settings-xml-action@v21
        with:
          repositories: |
            [
              {
                "id": "liquibase",
                "url": "https://maven.pkg.github.com/liquibase/liquibase",
                "releases": {
                  "enabled": "true"
                },
                "snapshots": {
                  "enabled": "true",
                  "updatePolicy": "always"
                }
              },
              {
                "id": "liquibase-pro",
                "url": "https://maven.pkg.github.com/liquibase/liquibase-pro",
                "releases": {
                  "enabled": "true"
                },
                "snapshots": {
                  "enabled": "true",
                  "updatePolicy": "always"
                }
              }
            ]
          servers: |
            [
              {
                "id": "liquibase-pro",
                "username": "liquibot",
                "password": "${{ secrets.LIQUIBOT_PAT }}"
              },
              {
                "id": "liquibase",
                "username": "liquibot",
                "password": "${{ secrets.LIQUIBOT_PAT }}"
              }
            ]

      - name: Configure Git
        run: |
          git config --local user.email "64099989+liquibot@users.noreply.github.com"
          git config --local user.name "liquibot"

      - name: Run extra command
        working-directory: ${{ inputs.artifactPath }}
        if: inputs.extraCommand != ''
        run: |
          ${{ inputs.extraCommand }}

      - name: Prepare Maven Release
        working-directory: ${{ inputs.artifactPath }}
        run: |
          mvn -B build-helper:parse-version release:clean release:prepare \
          -Darguments="-Dusername=liquibot -Dpassword=${{ secrets.BOT_TOKEN }} -Dmaven.javadoc.skip=true -Dmaven.test.skipTests=true -Dmaven.test.skip=true -Dmaven.deploy.skip=true" \
          -DdevelopmentVersion=\${parsedVersion.majorVersion}.\${parsedVersion.nextMinorVersion}.0-SNAPSHOT -DnewVersion=\${parsedVersion.majorVersion}.\${parsedVersion.nextMinorVersion}.\${parsedVersion.incrementalVersion} \
<<<<<<< HEAD
          -DcheckModificationExcludeList=** -DignoreSnapshots=true
=======
          -DcheckModificationExcludeList=pom.xml -DpushChanges=false -Dtag=temp
          git tag -d temp
          git push --force
>>>>>>> c6a7a9aa

      - name: Save Release files
        if: always()
        uses: actions/upload-artifact@v3
        with:
          name: release-files
          path: |
            **/pom.xml.releaseBackup
            **/release.properties

  release-rollback:
    needs: prepare-release
    if: ${{ always() && contains(needs.*.result, 'failure') }}
    uses: liquibase/build-logic/.github/workflows/extension-release-rollback.yml@DAT-18141
    secrets: inherit
    with:
      extraCommand: ${{ inputs.extraCommand }}
      artifactPath: ${{ inputs.artifactPath }}<|MERGE_RESOLUTION|>--- conflicted
+++ resolved
@@ -100,13 +100,10 @@
           mvn -B build-helper:parse-version release:clean release:prepare \
           -Darguments="-Dusername=liquibot -Dpassword=${{ secrets.BOT_TOKEN }} -Dmaven.javadoc.skip=true -Dmaven.test.skipTests=true -Dmaven.test.skip=true -Dmaven.deploy.skip=true" \
           -DdevelopmentVersion=\${parsedVersion.majorVersion}.\${parsedVersion.nextMinorVersion}.0-SNAPSHOT -DnewVersion=\${parsedVersion.majorVersion}.\${parsedVersion.nextMinorVersion}.\${parsedVersion.incrementalVersion} \
-<<<<<<< HEAD
-          -DcheckModificationExcludeList=** -DignoreSnapshots=true
-=======
           -DcheckModificationExcludeList=pom.xml -DpushChanges=false -Dtag=temp
           git tag -d temp
           git push --force
->>>>>>> c6a7a9aa
+
 
       - name: Save Release files
         if: always()
