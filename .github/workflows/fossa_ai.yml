name: FOSSA Compliance and AI Analysis

on:
  workflow_call:
    inputs:
      check_snippets:
        description: "Run FOSSA Snippets Detection"
        required: false
        default: false
        type: boolean
      check_ai_generated_code:
        description: "Run FOSSA AI Generated Code Detection"
        required: false
        default: false
        type: boolean
      generate_fossa_3p_license_report:
        description: "Generate FOSSA 3P License Report"
        required: false
        default: false
        type: boolean

jobs:
  fossa-scan:
    runs-on: ubuntu-latest
<<<<<<< HEAD
    permissions: write-all
=======
    permissions:
      contents: write
      pull-requests: write
      issues: write
    if: github.event_name != 'repository_dispatch' && github.event_name != 'workflow_dispatch'
>>>>>>> 063fe928
    env:
      FOSSA_API_KEY: ${{ secrets.FOSSA_API_KEY }}

    steps:
      - name: Checkout Code
        uses: actions/checkout@v4
        with:
          ref: ${{ github.ref }}
          fetch-depth: 0

      - name: Get Fossa Configuration
        if: ${{ inputs.check_ai_generated_code }}
        run: |
          curl -o $PWD/.github/.fossa.yml https://raw.githubusercontent.com/liquibase/build-logic/main/.github/.fossa.yml

      - name: Install FOSSA CLI
        run: |
          curl -H 'Cache-Control: no-cache' https://raw.githubusercontent.com/fossas/fossa-cli/master/install-latest.sh | bash

      - name: Run FOSSA Snippets Detection
        if: ${{ inputs.check_snippets }}
        id: snippets
        run: |
          # https://github.com/fossas/fossa-cli/blob/master/docs/references/subcommands/snippets/analyze.md
          fossa snippets analyze -o snippets 2>&1 | tee snippets.out
          FILE="snippets.out"
          if [ -f "$FILE" ]; then
              if grep -q "0 matches" "$FILE"; then
                  echo "The file '$FILE' contains '0 matches'."
              else
                  echo "The file '$FILE' does not contain '0 matches'."
                  exit 1
              fi
          else
              echo "Error: The file '$FILE' does not exist."
          fi

      - name: Generate Snippet Dependencies
        if: ${{ inputs.check_snippets }}
        run: |
          # https://github.com/fossas/fossa-cli/blob/master/docs/references/subcommands/snippets/commit.md
          fossa snippets commit --analyze-output snippets --overwrite-fossa-deps --format yml

      - name: Run FOSSA Analyze with AI Generated Code Detection
        id: analyze-ai
        if: ${{ inputs.check_ai_generated_code }}
        run: |
          # https://github.com/fossas/fossa-cli/tree/master/docs/references/subcommands/analyze
          mkdir patch
          cp $PWD/.github/.fossa.yml patch/.fossa.yml
          # Export the full content of changed files to 'patch.zip'
          git diff --name-only HEAD~1 HEAD | xargs zip patch.zip
          unzip patch.zip -d patch/
          # Analyze the changes using FOSSA and redirect output to analyze.out
          fossa analyze -p ${{ github.event.repository.name }} patch -o 2>&1 | tee analyze.out

      - name: Run FOSSA Analyze
        id: analyze
        run: |
          # https://github.com/fossas/fossa-cli/tree/master/docs/references/subcommands/analyze
          # Run the full analyze on the current branch to be checked by the test command
          fossa analyze -p ${{ github.event.repository.name }} -b ${{ github.head_ref || github.ref_name }} 2>&1 | tee analyze_no_ai.out

      - name: Run FOSSA Test
        id: test
        run: |
          # https://github.com/fossas/fossa-cli/tree/master/docs/references/subcommands/test
          fossa test -p ${{ github.event.repository.name }} 2>&1 | tee test.out
          FILE="test.out"
          if [ -f "$FILE" ]; then
              if grep -q "Test passed" "$FILE"; then
                  echo "The file '$FILE' contains 'Test passed'."
              else
                  echo "The file '$FILE' does not contain 'Test passed'."
                  exit 1
              fi
          else
              echo "Error: The file '$FILE' does not exist."
          fi

      - name: Label PR with AI label
        if: ${{ inputs.check_ai_generated_code }}
        uses: actions/github-script@v6
        continue-on-error: true
        with:
          github-token: ${{ secrets.GITHUB_TOKEN }}
          script: |
            const fs = require('fs')
            const analyze_file = fs.readFileSync('analyze.out', 'utf8')
            if (analyze_file.includes('GitHub Copilot generated code') || analyze_file.includes('AI generated code')) {
              github.rest.issues.addLabels({
                issue_number: context.issue.number,
                owner: context.repo.owner,
                repo: context.repo.repo,
                labels: ['AI Generated Code']
              })
            }
            else {
              github.rest.issues.removeLabel({
                issue_number: context.issue.number,
                owner: context.repo.owner,
                repo: context.repo.repo,
                name: 'AI Generated Code'
              })
            }

      - name: Run FOSSA 3Party License Report
        if: ${{ inputs.generate_fossa_3p_license_report }}
        run: |
          # https://github.com/fossas/fossa-cli/blob/master/docs/references/subcommands/report.md
          fossa report -p ${{ github.event.repository.name }} attribution --format html 2>&1 | tee fossa-3party-license-report.html

      - name: Archive FOSSA 3Party License Report
        if: ${{ inputs.generate_fossa_3p_license_report }}
        uses: actions/upload-artifact@v4
        with:
<<<<<<< HEAD
          name: fossa-3party-license-report
          path: fossa-3party-license-report.html
=======
          name: sbom
          path: sbom.html
     
  # run only on repository_dispatch event and workflow_dispatch event
  generate-oss-pro-sbom-reports: 
    runs-on: ubuntu-latest
    permissions:
      contents: read
      id-token: write
    if: github.event_name == 'repository_dispatch' || github.event_name == 'workflow_dispatch'

    env:
      FOSSA_API_KEY: ${{ secrets.FOSSA_API_KEY }}
    steps:
      - name: Setup 
        id: setup
        run: |
          echo "repo_name=${{ github.event.inputs.repo_name || github.event.client_payload.repo_name }}" >> $GITHUB_OUTPUT
          echo "latest_version=${{ github.event.inputs.latest_version || github.event.client_payload.latest_version}}" >> $GITHUB_OUTPUT
          echo "branch_name=${{ github.event.inputs.branch_name || github.event.client_payload.branch_name}}" >> $GITHUB_OUTPUT
          
          # remove the org_name from repo_name
          fossa_repo_name="$(echo ${{ github.event.inputs.repo_name || github.event.client_payload.repo_name }} | cut -d'/' -f2)" 
          echo "fossa_repo_name=$fossa_repo_name" >> $GITHUB_OUTPUT

      - name: Checkout Code
        uses: actions/checkout@v4
        with:
          repository: ${{ steps.setup.outputs.repo_name }}
          ref: ${{ steps.setup.outputs.branch_name }}
          
      - name: Install FOSSA CLI
        run: |
          curl -H 'Cache-Control: no-cache' https://raw.githubusercontent.com/fossas/fossa-cli/master/install-latest.sh | bash

      - name: Run FOSSA SBOM Report for OSS
        if: ${{ steps.setup.outputs.fossa_repo_name == 'liquibase' }}
        run: |
          # https://github.com/fossas/fossa-cli/blob/master/docs/references/subcommands/report.md
          fossa report -p ${{ steps.setup.outputs.fossa_repo_name }} attribution --format html 2>&1 | tee oss-sbom.html

      - name: Run FOSSA SBOM Reports for OSS-pro
        if: ${{ steps.setup.outputs.fossa_repo_name == 'liquibase-pro' }}
        run: |
          # https://github.com/fossas/fossa-cli/blob/master/docs/references/subcommands/report.md
          fossa report -p ${{ steps.setup.outputs.fossa_repo_name }} attribution --format cyclonedx-json 2>&1 | tee pro-sbom-cyclonedx-json.json
          fossa report -p ${{ steps.setup.outputs.fossa_repo_name }} attribution --format spdx-json 2>&1 | tee pro-sbom-spdx-json.json

      - name: Set up AWS credentials
        uses: aws-actions/configure-aws-credentials@v4
        with:
          aws-access-key-id: ${{ secrets.LIQUIBASEORIGIN_ACCESS_KEY_ID }}
          aws-secret-access-key: ${{ secrets.LIQUIBASEORIGIN_SECRET_ACCESS_KEY }}
          aws-region: us-east-1

      - name: Get current timestamp
        id: get-timestamp
        run: echo "timestamp=$(date +'%Y-%m-%d')" >> $GITHUB_OUTPUT

      - name: Upload OSS FOSSA Results to s3
        run: |
          aws s3 cp oss-sbom.html s3://liquibase-release-sboms/sbom-lb-lbpro-releases/liquibase-${{ steps.setup.outputs.latest_version }}_${{ steps.get-timestamp.outputs.timestamp }}/
          aws s3 cp pro-sbom-cyclonedx-json.json s3://liquibase-release-sboms/sbom-lb-lbpro-releases/liquibase-${{ steps.setup.outputs.latest_version }}_${{ steps.get-timestamp.outputs.timestamp }}/
          aws s3 cp pro-sbom-spdx-json.json s3://liquibase-release-sboms/sbom-lb-lbpro-releases/liquibase-${{ steps.setup.outputs.latest_version }}_${{ steps.get-timestamp.outputs.timestamp }}/
>>>>>>> 063fe928
<|MERGE_RESOLUTION|>--- conflicted
+++ resolved
@@ -22,15 +22,7 @@
 jobs:
   fossa-scan:
     runs-on: ubuntu-latest
-<<<<<<< HEAD
     permissions: write-all
-=======
-    permissions:
-      contents: write
-      pull-requests: write
-      issues: write
-    if: github.event_name != 'repository_dispatch' && github.event_name != 'workflow_dispatch'
->>>>>>> 063fe928
     env:
       FOSSA_API_KEY: ${{ secrets.FOSSA_API_KEY }}
 
@@ -147,72 +139,5 @@
         if: ${{ inputs.generate_fossa_3p_license_report }}
         uses: actions/upload-artifact@v4
         with:
-<<<<<<< HEAD
           name: fossa-3party-license-report
-          path: fossa-3party-license-report.html
-=======
-          name: sbom
-          path: sbom.html
-     
-  # run only on repository_dispatch event and workflow_dispatch event
-  generate-oss-pro-sbom-reports: 
-    runs-on: ubuntu-latest
-    permissions:
-      contents: read
-      id-token: write
-    if: github.event_name == 'repository_dispatch' || github.event_name == 'workflow_dispatch'
-
-    env:
-      FOSSA_API_KEY: ${{ secrets.FOSSA_API_KEY }}
-    steps:
-      - name: Setup 
-        id: setup
-        run: |
-          echo "repo_name=${{ github.event.inputs.repo_name || github.event.client_payload.repo_name }}" >> $GITHUB_OUTPUT
-          echo "latest_version=${{ github.event.inputs.latest_version || github.event.client_payload.latest_version}}" >> $GITHUB_OUTPUT
-          echo "branch_name=${{ github.event.inputs.branch_name || github.event.client_payload.branch_name}}" >> $GITHUB_OUTPUT
-          
-          # remove the org_name from repo_name
-          fossa_repo_name="$(echo ${{ github.event.inputs.repo_name || github.event.client_payload.repo_name }} | cut -d'/' -f2)" 
-          echo "fossa_repo_name=$fossa_repo_name" >> $GITHUB_OUTPUT
-
-      - name: Checkout Code
-        uses: actions/checkout@v4
-        with:
-          repository: ${{ steps.setup.outputs.repo_name }}
-          ref: ${{ steps.setup.outputs.branch_name }}
-          
-      - name: Install FOSSA CLI
-        run: |
-          curl -H 'Cache-Control: no-cache' https://raw.githubusercontent.com/fossas/fossa-cli/master/install-latest.sh | bash
-
-      - name: Run FOSSA SBOM Report for OSS
-        if: ${{ steps.setup.outputs.fossa_repo_name == 'liquibase' }}
-        run: |
-          # https://github.com/fossas/fossa-cli/blob/master/docs/references/subcommands/report.md
-          fossa report -p ${{ steps.setup.outputs.fossa_repo_name }} attribution --format html 2>&1 | tee oss-sbom.html
-
-      - name: Run FOSSA SBOM Reports for OSS-pro
-        if: ${{ steps.setup.outputs.fossa_repo_name == 'liquibase-pro' }}
-        run: |
-          # https://github.com/fossas/fossa-cli/blob/master/docs/references/subcommands/report.md
-          fossa report -p ${{ steps.setup.outputs.fossa_repo_name }} attribution --format cyclonedx-json 2>&1 | tee pro-sbom-cyclonedx-json.json
-          fossa report -p ${{ steps.setup.outputs.fossa_repo_name }} attribution --format spdx-json 2>&1 | tee pro-sbom-spdx-json.json
-
-      - name: Set up AWS credentials
-        uses: aws-actions/configure-aws-credentials@v4
-        with:
-          aws-access-key-id: ${{ secrets.LIQUIBASEORIGIN_ACCESS_KEY_ID }}
-          aws-secret-access-key: ${{ secrets.LIQUIBASEORIGIN_SECRET_ACCESS_KEY }}
-          aws-region: us-east-1
-
-      - name: Get current timestamp
-        id: get-timestamp
-        run: echo "timestamp=$(date +'%Y-%m-%d')" >> $GITHUB_OUTPUT
-
-      - name: Upload OSS FOSSA Results to s3
-        run: |
-          aws s3 cp oss-sbom.html s3://liquibase-release-sboms/sbom-lb-lbpro-releases/liquibase-${{ steps.setup.outputs.latest_version }}_${{ steps.get-timestamp.outputs.timestamp }}/
-          aws s3 cp pro-sbom-cyclonedx-json.json s3://liquibase-release-sboms/sbom-lb-lbpro-releases/liquibase-${{ steps.setup.outputs.latest_version }}_${{ steps.get-timestamp.outputs.timestamp }}/
-          aws s3 cp pro-sbom-spdx-json.json s3://liquibase-release-sboms/sbom-lb-lbpro-releases/liquibase-${{ steps.setup.outputs.latest_version }}_${{ steps.get-timestamp.outputs.timestamp }}/
->>>>>>> 063fe928
+          path: fossa-3party-license-report.html