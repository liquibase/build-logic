--- conflicted
+++ resolved
@@ -41,11 +41,7 @@
           private-key: ${{ secrets.LIQUIBASE_GITHUB_APP_PRIVATE_KEY }}
           owner: ${{ github.repository_owner }}
           repositories: ${{ matrix.repository }}
-<<<<<<< HEAD
-          
-=======
-
->>>>>>> 1812a5b1
+
       - name: Security
         run: |
           security_fail=false
