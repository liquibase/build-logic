name: Automated OS Extension Release

on:
  workflow_call:
    inputs:
      version:
        description: "Version to release (4.26.0, 4.26.1, etc.)"
        required: true
        type: string
      repositories:
        description: "Comma separated list of repositories to release"
        required: false
        default: '["liquibase-bigquery","liquibase-cache","liquibase-cassandra","liquibase-cosmosdb","liquibase-db2i","liquibase-filechangelog","liquibase-nochangeloglock","liquibase-hanadb","liquibase-maxdb","liquibase-modify-column","liquibase-mssql","liquibase-oracle","liquibase-postgresql","liquibase-redshift","liquibase-sqlfire","liquibase-teradata","liquibase-vertica","liquibase-yugabytedb","liquibase-hibernate","liquibase-parent-pom"]'
        type: string

permissions:
  contents: write
  security-events: read
  packages: write

jobs:
  check-security-vulnerabilities:
    # 1. Parse the input repositories into an array.
    # 2. Initialize a flag to track if there are security vulnerabilities.
    # 3. Check for open Dependabot security alerts.
    # 4. Print the status of security vulnerabilities for each repository.
    # 5. Set the flag if security vulnerabilities are found in any repository.
    # 6. If security vulnerabilities are found in any repository, print an error message and exit with an error code.
    runs-on: ubuntu-latest
    name: Check Security Vulnerabilities
    strategy:
      fail-fast: false # Continue running jobs even if one fails
      matrix:
        repository: ${{ fromJson(inputs.repositories) }}
    steps:
      - name: Get GitHub App token
        id: get-token
        uses: actions/create-github-app-token@v2
        with:
          app-id: ${{ secrets.LIQUIBASE_GITHUB_APP_ID }}
          private-key: ${{ secrets.LIQUIBASE_GITHUB_APP_PRIVATE_KEY }}
          owner: ${{ github.repository_owner }}
<<<<<<< HEAD
          repositories: ${{ matrix.repository }}
=======
          permission-security-events: read
>>>>>>> c85b48cd
          
      - name: Security
        run: |
          security_fail=false
          echo "Checking repository: ${{ matrix.repository }}"
          security_url="https://api.github.com/repos/liquibase/${{ matrix.repository }}/dependabot/alerts?state=open"
          response=$(curl -s -H "Accept: application/vnd.github+json" -H "X-GitHub-Api-Version: 2022-11-28" -H "Authorization: Bearer ${{ steps.get-token.outputs.token }}" $security_url | jq length)
          echo "Open Alerts: $response"
          if [[ $response == "0" ]]; then
            echo "Security vulnerabilities for ${{ matrix.repository }} are addressed."
          else
            echo "Security vulnerabilities for ${{ matrix.repository }} are not addressed."
            security_fail=true
          fi
          if [[ $security_fail == true ]]; then
            echo "Security vulnerabilities are not addressed for ${{ matrix.repository }}"
            exit 1
          fi

  run-extensions-dependabot:
    needs: check-security-vulnerabilities
    runs-on: ubuntu-latest
    name: Dependabot
    strategy:
      matrix:
        repository: ${{ fromJson(inputs.repositories) }}
    steps:
      - name: Install Dependabot CLI
        run: |
          #https://github.com/dependabot/cli
          wget https://github.com/dependabot/cli/releases/download/v1.39.0/dependabot-v1.39.0-linux-amd64.tar.gz
          tar xvzf dependabot-v1.39.0-linux-amd64.tar.gz
          sudo mv dependabot /usr/local/bin/

      - name: Run dependabot on extension
        run: |
          echo "Running Dependabot on repository: ${{ matrix.repository }}"
          dependabot update maven "liquibase/${{ matrix.repository }}"

  update-pom:
    needs: check-security-vulnerabilities
    runs-on: ubuntu-latest
    name: Update pom.xml
    strategy:
      matrix:
        repository: ${{ fromJson(inputs.repositories) }}

    steps:
      - name: Checkout repository
        uses: actions/checkout@v4
        with:
          repository: "liquibase/${{ matrix.repository }}"
          token: ${{ secrets.GITHUB_TOKEN }}

      - name: Set up Git
        run: |
          git config --unset-all http.https://github.com/.extraheader
          git config --local user.email "64099989+liquibot@users.noreply.github.com"
          git config --local user.name "liquibot"

      # look for dependencies in maven
      - name: maven-settings-xml-action
        uses: whelk-io/maven-settings-xml-action@v22
        with:
          repositories: |
            [
              {
                "id": "liquibase",
                "url": "https://maven.pkg.github.com/liquibase/liquibase",
                "releases": {
                  "enabled": "true"
                },
                "snapshots": {
                  "enabled": "true",
                  "updatePolicy": "always"
                }
              },
              {
                "id": "liquibase-pro",
                "url": "https://maven.pkg.github.com/liquibase/liquibase-pro",
                "releases": {
                  "enabled": "true"
                },
                "snapshots": {
                  "enabled": "true",
                  "updatePolicy": "always"
                }
              }
            ]
          servers: |
            [
              {
                "id": "liquibase-pro",
                "username": "liquibot",
                "password": "${{ secrets.LIQUIBOT_PAT_GPM_ACCESS }}"
              },
              {
                "id": "liquibase",
                "username": "liquibot",
                "password": "${{ secrets.LIQUIBOT_PAT_GPM_ACCESS }}"
              }
            ]

      - name: Update extension version to next SNAPSHOT
        if: ${{ matrix.repository != 'liquibase-parent-pom' }}
        run: mvn versions:set -DnewVersion=${{ inputs.version }}-SNAPSHOT

      - name: Update pom.xml
        env:
          GH_TOKEN: ${{ secrets.GITHUB_TOKEN }}
        run: |
          sed -i "s/<liquibase.version>.*<\/liquibase.version>/<liquibase.version>${{ inputs.version }}<\/liquibase.version>/" pom.xml
          git add pom.xml
          # Check if there are changes before committing
          if git diff-index --quiet HEAD --; then
            echo "No changes to commit."
          else
            git commit -m "Update liquibase.version to ${{ inputs.version }}"
            git remote set-url origin https://liquibot:${{ secrets.GITHUB_TOKEN }}@github.com/liquibase/${{ matrix.repository }}.git
            git push
          fi

  release-draft-releases:
    # 1. Initialize a flag to track if the specified version is found.
    # 2. If draft releases are found, check if they contain the specified version to release.
    # 3. If the version is found publish it as the latest release.
    # 4. Print relevant information about the process.
    needs: update-pom
    runs-on: ubuntu-latest
    name: Release Draft
    strategy:
      matrix:
        repository: ${{ fromJson(inputs.repositories) }}
    steps:
      - name: Get GitHub App token
        id: get-token
        uses: actions/create-github-app-token@v2
        with:
          app-id: ${{ secrets.LIQUIBASE_GITHUB_APP_ID }}
          private-key: ${{ secrets.LIQUIBASE_GITHUB_APP_PRIVATE_KEY }}
          owner: ${{ github.repository_owner }}
          repositories: ${{ matrix.repository }}
          permission-contents: write
          
      - name: Check for Artifact in Draft Releases
        run: |
          sleep 180
          published_drafts_file=published_drafts.txt
          found=false
          echo "Checking repository: ${{ matrix.repository }}"
          assets=$(curl -s -H "Accept: application/vnd.github+json" -H "X-GitHub-Api-Version: 2022-11-28" -H "Authorization: Bearer ${{ steps.get-token.outputs.token }}" "https://api.github.com/repos/liquibase/${{ matrix.repository }}/releases" | jq -r '.[] | select(.draft == true)' | jq -r '.assets[]')
          echo "Assets: $assets"
          # check if assests are empty
          if [ -z "$assets" ]; then
            echo "No assets found"
          else
            if echo "$assets" | jq -e '.name | contains("${{ inputs.version }}")' > /dev/null; then
              found=true
              echo "Found an asset containing '${{ inputs.version }}'"
            else
              echo "No asset containing '${{ inputs.version }}' found"
            fi
            if [ "$found" = true ] ; then
              # Get the draft release ID
              RELEASE_ID=$(curl -s -H "Accept: application/vnd.github+json" -H "X-GitHub-Api-Version: 2022-11-28" -H "Authorization: Bearer ${{ steps.get-token.outputs.token }}" "https://api.github.com/repos/liquibase/${{ matrix.repository }}/releases" | jq -r '[.[] | select(.draft == true)] | sort_by(.created_at) | last | .id')
              echo "Newest Draft release ID: $RELEASE_ID"
              RELEASE_TITLE="v${{ inputs.version }}"
              # Update the release title
              # echo "Updating release title to $RELEASE_TITLE... for ${{ matrix.repository }}"
              # curl -s -X PATCH -H "Accept: application/vnd.github+json" -H "X-GitHub-Api-Version: 2022-11-28" -H "Authorization: Bearer ${{ steps.get-token.outputs.token }}" -d '{"name": "'"$RELEASE_TITLE"'"}' "https://api.github.com/repos/liquibase/${{ matrix.repository }}/releases/$RELEASE_ID"
              # Publish the draft release as the latest release
              echo "Publishing the draft release as the latest release to https://api.github.com/repos/liquibase/${{ matrix.repository }}/releases/$RELEASE_ID"
              curl -s -X PATCH -H "Accept: application/vnd.github+json" -H "X-GitHub-Api-Version: 2022-11-28" -H "Authorization: Bearer ${{ steps.get-token.outputs.token }}" -d '{"draft": false}' "https://api.github.com/repos/liquibase/${{ matrix.repository }}/releases/$RELEASE_ID"
              echo "Draft release published as the latest release for ${{ matrix.repository }}"
              echo "${{ matrix.repository }}: v${{ inputs.version }}" >> $published_drafts_file
            else
              echo "No artifact containing '${{ inputs.version }}' found in the last draft release."
            fi
          fi

  create-and-close-nexus-stagging:
    # 1. This job pauses the workflow for 60 seconds, allowing time for Sonatype Nexus stagging repos to be ready.
    # 2. The job uses the Sonatype Nexus API to retrieve information about staging repositories.
    # 3. It extracts the IDs of repositories containing the string "liquibase."
    # 4. For each repository, it checks if it is an extension by examining its relative path.
    # 5. If an extension is detected, the repository is closed using the Sonatype Nexus API.
    # 6. A sleep of 120 seconds follows the closure before the final release step (commented out for safety).
    needs: release-draft-releases
    runs-on: ubuntu-latest
    name: Nexus
    steps:
      - name: Wait for Sonatype Nexus
        run: sleep 120

      - name: Publish OSS Extensions
        run: |
          closed_nexus_repos_file=closed_nexus_repos.txt
          api_output=$(curl -s -u "${{ secrets.SONATYPE_USERNAME }}:${{ secrets.SONATYPE_TOKEN }}" "https://oss.sonatype.org/service/local/staging/profile_repositories")
          # Extract ids of repositories-item containing the string "liquibase"
          repositories=$(echo "$api_output" | grep -B 8 "liquibase" | grep "<repositoryId>" | awk -F"<|>" '{print $3}')
          echo "Repository IDs containing 'liquibase': $repositories"
          # Loop through each repository and close it
          for repo_id in $repositories; do
            echo "Check if $repo_id repository is an extension"
            api_output=$(curl -s -u "${{ secrets.SONATYPE_USERNAME }}:${{ secrets.SONATYPE_TOKEN }}" "https://oss.sonatype.org/service/local/repositories/$repo_id/content/org/liquibase/")
            relative_path=$(echo "$api_output" | grep -oP '<relativePath>\K[^<]+' | awk 'NR==1')
            echo "Relative path: $relative_path"
            if [[ "$relative_path" == *"/org/liquibase/ext/"* ]]; then
                echo "Relative path contains '/org/liquibase/ext/'. It is an extension."
                curl -s -u "${{ secrets.SONATYPE_USERNAME }}:${{ secrets.SONATYPE_TOKEN }}" -H "Accept: application/json" -H "Content-Type: application/json" -d '{"data":{"stagedRepositoryIds":["'"$repo_id"'"],"description":"Closing '"$repo_id"'."}}' https://oss.sonatype.org/service/local/staging/bulk/close
                api_output=$(curl -s -u "${{ secrets.SONATYPE_USERNAME }}:${{ secrets.SONATYPE_TOKEN }}" "https://oss.sonatype.org/service/local/repositories/$repo_id/content/org/liquibase/ext/")
                relative_path=$(echo "$api_output" | grep -oP '<relativePath>\K[^<]+' | awk 'NR==1')
                echo "Closed repository: $repo_id - $relative_path" >> $closed_nexus_repos_file
                #sleep 120
                #curl -s -u "${{ secrets.SONATYPE_USERNAME }}:${{ secrets.SONATYPE_TOKEN }}" -H "Accept: application/json" -H "Content-Type: application/json" -d '{"data":{"stagedRepositoryIds":["'"$repo_id"'"],"description":"Releasing '"$repo_id"'."}}' https://oss.sonatype.org/service/local/staging/bulk/promote
                #echo "Released repository: $repo_id"
            else
                echo "Relative path does not contain '/org/liquibase/ext/'. It is not an extension."
            fi
          done

      - name: Archive closed_nexus_repos.txt
        uses: actions/upload-artifact@v4
        with:
          name: closed_nexus_repos
          path: closed_nexus_repos.txt<|MERGE_RESOLUTION|>--- conflicted
+++ resolved
@@ -40,12 +40,8 @@
           app-id: ${{ secrets.LIQUIBASE_GITHUB_APP_ID }}
           private-key: ${{ secrets.LIQUIBASE_GITHUB_APP_PRIVATE_KEY }}
           owner: ${{ github.repository_owner }}
-<<<<<<< HEAD
           repositories: ${{ matrix.repository }}
-=======
-          permission-security-events: read
->>>>>>> c85b48cd
-          
+
       - name: Security
         run: |
           security_fail=false
