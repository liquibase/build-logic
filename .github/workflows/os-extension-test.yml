--- conflicted
+++ resolved
@@ -251,11 +251,7 @@
   sonar-pr:
     if: ${{ !inputs.nightly }}
     needs: [unit-test]
-<<<<<<< HEAD
-    uses: liquibase/build-logic/.github/workflows/sonar-pull-request.yml@v0.6.4
-=======
     uses: liquibase/build-logic/.github/workflows/sonar-pull-request.yml@v0.6.6
->>>>>>> cf4a74a9
     secrets: inherit
     with:
       extraCommand: ${{ inputs.extraCommand }}