name: Linux packaging
on:
  workflow_call:
    inputs:
      groupId:
        description: "Value from the groupId field in pom.xml. i.e. org.liquibase"
        required: true
        type: string
      artifactId:
        description: "Value from the artifactId field in pom.xml. i.e. liquibase"
        required: true
        type: string
      version:
        description: "Value from the version field in pom.xml. i.e 4.23.0"
        type: string
    secrets:
      GPG_SECRET:
        description: "GPG_SECRET from the caller workflow"
        required: true
      GPG_PASSPHRASE:
        description: "GPG_PASSPHRASE from the caller workflow"
        required: true
      GPG_SECRET_KEY_ID:
        description: "GPG_SECRET_KEY_ID from the caller workflow"
        required: true

env:
  MAVEN_VERSION: "3.9.5"

jobs:
<<<<<<< HEAD

  upload_linux_packages:
      name: Upload ${{ inputs.artifactId }} linux packages
      runs-on: ubuntu-22.04
      permissions:
        id-token: write
        contents: read
      steps:
        - uses: actions/checkout@v4

        - name: Set up Java
          uses: actions/setup-java@v4
          with:
            java-version: '17'
            distribution: 'temurin'
            cache: 'maven'

        - name: Set up Maven
          uses: stCarolas/setup-maven@v4.5
          with:
            maven-version: ${{ env.MAVEN_VERSION }}

        - name: Set up Ruby
          uses: ruby/setup-ruby@v1
          with:
            ruby-version: 3.1.4

        - name: Get Reusable Files
          run: |
            # Under the src folder is where specific packages files live. The GitHub action inputs will modify the universal package-deb-pom.xml to tell the process which assets to use during the packaging step
            mkdir -p $PWD/.github/src/${{ inputs.artifactId }}/deb/control
            mkdir -p $PWD/.github/src/${{ inputs.artifactId }}/main/archive
            curl -o $PWD/.github/src/${{ inputs.artifactId }}/deb/control/control https://raw.githubusercontent.com/liquibase/build-logic/v0.6.6/src/${{ inputs.artifactId }}/deb/control/control
            curl -o $PWD/.github/src/${{ inputs.artifactId }}/deb/control/postinst https://raw.githubusercontent.com/liquibase/build-logic/v0.6.6/src/${{ inputs.artifactId }}/deb/control/postinst
            curl -o $PWD/.github/src/${{ inputs.artifactId }}/main/archive/${{ inputs.artifactId }}-env.sh https://raw.githubusercontent.com/liquibase/build-logic/v0.6.6/src/${{ inputs.artifactId }}/main/archive/${{ inputs.artifactId }}-env.sh
            curl -o $PWD/.github/package-deb-pom.xml https://raw.githubusercontent.com/liquibase/build-logic/v0.6.6/.github/package-deb-pom.xml
            curl -o $PWD/.github/sign_artifact.sh https://raw.githubusercontent.com/liquibase/build-logic/v0.6.6/.github/sign_artifact.sh
            chmod +x $PWD/.github/sign_artifact.sh

        - name: Import GPG key
          id: import_gpg
          uses: crazy-max/ghaction-import-gpg@v6
          with:
            gpg_private_key: ${{ secrets.GPG_SECRET }}
            passphrase: ${{ secrets.GPG_PASSPHRASE }}

        - name: Configure AWS credentials
          uses: aws-actions/configure-aws-credentials@v4
          with:
            role-to-assume: ${{ secrets.AWS_PROD_GITHUB_OIDC_ROLE_ARN_BUILD_LOGIC }}
            aws-region: us-east-1

        - name: Download ${{ inputs.artifactId }} Release
          run: |
            mkdir -p $PWD/.github/target
            # Creating deb packages needs to get release assets from somewhere so be sure to follow this pattern in the artifact repo: https://github.com/liquibase/ARTIFACT_ID/releases/download/vVERSION/ARTIFACT_ID-VERSION.tar.gz
            wget -q -O $PWD/.github/target/${{ inputs.artifactId }}-${{ inputs.version }}.tar.gz https://github.com/liquibase/${{ inputs.artifactId }}/releases/download/v${{ inputs.version }}/${{ inputs.artifactId }}-${{ inputs.version }}.tar.gz

        - name: Build ${{ inputs.artifactId }} deb package
          run: |
            mvn package -f $PWD/.github/package-deb-pom.xml -DgroupId=${{ inputs.groupId }} -DartifactId=${{ inputs.artifactId }} -Drevision=${{ inputs.version }} -DskipTests

        - name: Install deb-s3 gem
          run: gem install deb-s3

        - name: Upload ${{ inputs.artifactId }} deb package
          run: |
            sudo apt install pinentry-tty
            echo "2" | sudo update-alternatives --config pinentry
            echo "${{ secrets.GPG_SECRET }}" | gpg --batch --import --pinentry-mode loopback --passphrase "${{ secrets.GPG_PASSPHRASE }}"
            export GPG_TTY=$(tty)
            echo '${{ secrets.GPG_PASSPHRASE }}' > pass.txt
            deb-s3 upload --preserve-versions --sign "${{ secrets.GPG_SECRET_KEY_ID }}" --gpg-options "\-\-pinentry-mode loopback \-\-batch \-\-passphrase\-file pass.txt \-\-yes \-\-quiet" --bucket repo.liquibase.com $PWD/.github/target/${{ inputs.artifactId }}-${{ inputs.version }}.deb

        - name: Convert deb to rpm
          run: |
            sudo apt-get update
            sudo apt-get install -y alien
            sudo alien --to-rpm --keep-version $PWD/.github/target/${{ inputs.artifactId }}-${{ inputs.version }}.deb

        - name: Upload ${{ inputs.artifactId }} rpm package
          run: |
            sudo apt-get install -y libcurl4-openssl-dev libbz2-dev libxml2-dev libssl-dev zlib1g-dev pkg-config libglib2.0-dev liblzma-dev libsqlite0-dev libsqlite3-dev librpm-dev libzstd-dev python3 cmake
            ./.github/sign_artifact.sh ${{ inputs.artifactId }}-${{ inputs.version }}-1.noarch.rpm
            mkdir createrepo_folder
            cd createrepo_folder
            git clone https://github.com/rpm-software-management/createrepo_c
            cd createrepo_c
            mkdir build
            cd build
            cmake .. -DWITH_ZCHUNK=NO -DWITH_LIBMODULEMD=NO
            make -j
            cp src/createrepo_c  /opt/createrepo
            cd ../../..
            mkdir -p $PWD/yum/noarch
            aws s3 ls s3://repo.liquibase.com/yum/noarch/ | grep -E '\.rpm$' | awk '{print $4}' | xargs -I {} aws s3 cp s3://repo.liquibase.com/yum/noarch/{} $PWD/yum/noarch
            /opt/createrepo -h
            /opt/createrepo -dp $PWD/yum/noarch
            ./.github/sign_artifact.sh $PWD/yum/noarch/repodata/repomd.xml
            mv ${{ inputs.artifactId }}-${{ inputs.version }}-1.noarch* $PWD/yum/noarch
            aws s3 sync $PWD/yum s3://repo.liquibase.com/yum

        - name: Update Homebrew formula for ${{ inputs.artifactId }}
          uses: dawidd6/action-homebrew-bump-formula@v3
          # Will set the following for the first time, then we can the line
          continue-on-error: true
          with:
            token: ${{ secrets.BOT_TOKEN }}
            no_fork: true
            formula: liquibase
            tag: "${{ github.event.release.tag_name }}"
            force: true
=======
  upload_packages:
    name: Upload ${{ inputs.artifactId }} packages
    runs-on: ubuntu-22.04
    permissions:
      id-token: write
      contents: read
    steps:
      - uses: actions/checkout@v4

      - name: Set up Java
        uses: actions/setup-java@v4
        with:
          java-version: "17"
          distribution: "temurin"
          cache: "maven"

      - name: Set up Maven
        uses: stCarolas/setup-maven@v4.5
        with:
          maven-version: ${{ env.MAVEN_VERSION }}

      - name: Set up Ruby
        uses: ruby/setup-ruby@v1
        with:
          ruby-version: 3.1.4

      - name: Get Reusable Files
        run: |
          # Under the src folder is where specific packages files live. The GitHub action inputs will modify the universal package-deb-pom.xml to tell the process which assets to use during the packaging step
          mkdir -p $PWD/.github/src/${{ inputs.artifactId }}/deb/control
          mkdir -p $PWD/.github/src/${{ inputs.artifactId }}/main/archive
          curl -o $PWD/.github/src/${{ inputs.artifactId }}/deb/control/control https://raw.githubusercontent.com/liquibase/build-logic/v0.6.3/src/${{ inputs.artifactId }}/deb/control/control
          curl -o $PWD/.github/src/${{ inputs.artifactId }}/deb/control/postinst https://raw.githubusercontent.com/liquibase/build-logic/v0.6.3/src/${{ inputs.artifactId }}/deb/control/postinst
          curl -o $PWD/.github/src/${{ inputs.artifactId }}/main/archive/${{ inputs.artifactId }}-env.sh https://raw.githubusercontent.com/liquibase/build-logic/v0.6.3/src/${{ inputs.artifactId }}/main/archive/${{ inputs.artifactId }}-env.sh
          curl -o $PWD/.github/package-deb-pom.xml https://raw.githubusercontent.com/liquibase/build-logic/v0.6.3/.github/package-deb-pom.xml
          curl -o $PWD/.github/sign_artifact.sh https://raw.githubusercontent.com/liquibase/build-logic/v0.6.3/.github/sign_artifact.sh
          chmod +x $PWD/.github/sign_artifact.sh

      - name: Import GPG key
        id: import_gpg
        uses: crazy-max/ghaction-import-gpg@v6
        with:
          gpg_private_key: ${{ secrets.GPG_SECRET }}
          passphrase: ${{ secrets.GPG_PASSPHRASE }}

      - name: Configure AWS credentials
        uses: aws-actions/configure-aws-credentials@v4
        with:
          role-to-assume: ${{ secrets.AWS_PROD_GITHUB_OIDC_ROLE_ARN_BUILD_LOGIC }}
          aws-region: us-east-1

      - name: Download ${{ inputs.artifactId }} Release
        run: |
          mkdir -p $PWD/.github/target
          # Creating deb packages needs to get release assets from somewhere so be sure to follow this pattern in the artifact repo: https://github.com/liquibase/ARTIFACT_ID/releases/download/vVERSION/ARTIFACT_ID-VERSION.tar.gz
          wget -q -O $PWD/.github/target/${{ inputs.artifactId }}-${{ inputs.version }}.tar.gz https://github.com/liquibase/${{ inputs.artifactId }}/releases/download/v${{ inputs.version }}/${{ inputs.artifactId }}-${{ inputs.version }}.tar.gz

      - name: Build ${{ inputs.artifactId }} deb package
        run: |
          mvn package -f $PWD/.github/package-deb-pom.xml -DgroupId=${{ inputs.groupId }} -DartifactId=${{ inputs.artifactId }} -Drevision=${{ inputs.version }} -DskipTests

      - name: Install deb-s3 gem
        run: gem install deb-s3

      - name: Upload ${{ inputs.artifactId }} deb package
        run: |
          sudo apt install pinentry-tty
          echo "2" | sudo update-alternatives --config pinentry
          echo "${{ secrets.GPG_SECRET }}" | gpg --batch --import --pinentry-mode loopback --passphrase "${{ secrets.GPG_PASSPHRASE }}"
          export GPG_TTY=$(tty)
          echo '${{ secrets.GPG_PASSPHRASE }}' > pass.txt
          deb-s3 upload --preserve-versions --sign "${{ secrets.GPG_SECRET_KEY_ID }}" --gpg-options "\-\-pinentry-mode loopback \-\-batch \-\-passphrase\-file pass.txt \-\-yes \-\-quiet" --bucket repo.liquibase.com $PWD/.github/target/${{ inputs.artifactId }}-${{ inputs.version }}.deb

      - name: Convert deb to rpm
        run: |
          sudo apt-get update
          sudo apt-get install -y alien
          sudo alien --to-rpm --keep-version $PWD/.github/target/${{ inputs.artifactId }}-${{ inputs.version }}.deb

      - name: Upload ${{ inputs.artifactId }} rpm package
        run: |
          sudo apt-get install -y libcurl4-openssl-dev libbz2-dev libxml2-dev libssl-dev zlib1g-dev pkg-config libglib2.0-dev liblzma-dev libsqlite0-dev libsqlite3-dev librpm-dev libzstd-dev python3 cmake
          ./.github/sign_artifact.sh ${{ inputs.artifactId }}-${{ inputs.version }}-1.noarch.rpm
          mkdir createrepo_folder
          cd createrepo_folder
          git clone https://github.com/rpm-software-management/createrepo_c
          cd createrepo_c
          mkdir build
          cd build
          cmake .. -DWITH_ZCHUNK=NO -DWITH_LIBMODULEMD=NO
          make -j
          cp src/createrepo_c  /opt/createrepo
          cd ../../..
          mkdir -p $PWD/yum/noarch
          aws s3 ls s3://repo.liquibase.com/yum/noarch/ | grep -E '\.rpm$' | awk '{print $4}' | xargs -I {} aws s3 cp s3://repo.liquibase.com/yum/noarch/{} $PWD/yum/noarch
          /opt/createrepo -h
          /opt/createrepo -dp $PWD/yum/noarch
          ./.github/sign_artifact.sh $PWD/yum/noarch/repodata/repomd.xml
          mv ${{ inputs.artifactId }}-${{ inputs.version }}-1.noarch* $PWD/yum/noarch
          aws s3 sync $PWD/yum s3://repo.liquibase.com/yum

      - name: Update Homebrew formula for ${{ inputs.artifactId }}
        uses: dawidd6/action-homebrew-bump-formula@v3
        # Will set the following for the first time, then we can the line
        continue-on-error: true
        with:
          token: ${{ secrets.BOT_TOKEN }}
          no_fork: true
          formula: liquibase
          tag: "${{ github.event.release.tag_name }}"
          force: true

      - name: Update SDKMAN version for ${{ inputs.artifactId }}
        env:
          SDKMAN_CONSUMER_KEY: ${{ secrets.SDKMAN_CONSUMER_KEY }}
          SDKMAN_CONSUMER_TOKEN: ${{ secrets.SDKMAN_CONSUMER_TOKEN }}
          VERSION: ${{ inputs.version }}
          S3_WEB_URL: https://s3.amazonaws.com/repo.liquibase.com/sdkman
          S3_BUCKET: s3://repo.liquibase.com/sdkman/
        run: |
          wget -q https://github.com/liquibase/liquibase/releases/download/v$VERSION/liquibase-$VERSION.zip
          mkdir -p liquibase-$VERSION/bin/internal
          unzip liquibase-$VERSION.zip -d liquibase-$VERSION
          rm -rf liquibase-$VERSION.zip
          mv ./liquibase-$VERSION/liquibase ./liquibase-$VERSION/bin/
          mv ./liquibase-$VERSION/liquibase.bat ./liquibase-$VERSION/bin/
          zip -r liquibase-$VERSION.zip ./liquibase-$VERSION
          # Upload the release to S3
          aws s3 cp liquibase-$VERSION.zip $S3_BUCKET
          echo "Uploaded liquibase-$VERSION.zip to s3"
          # Send the release to SDKMAN
          curl -s -X POST \
          -H "Consumer-Key: $SDKMAN_CONSUMER_KEY" \
          -H "Consumer-Token: $SDKMAN_CONSUMER_TOKEN" \
          -H "Content-Type: application/json" \
          -H "Accept: application/json" \
          -d '{"candidate": "liquibase", "version": "'"$VERSION"'", "url": "'"$S3_WEB_URL"'/liquibase-'"$VERSION"'.zip"}' \
          https://vendors.sdkman.io/release
          echo "Sent liquibase-$VERSION.zip to SDKMAN"
          # Set the default version for SDKMAN
          curl -s -X PUT \
          -H "Consumer-Key: $SDKMAN_CONSUMER_KEY" \
          -H "Consumer-Token: $SDKMAN_CONSUMER_TOKEN" \
          -H "Content-Type: application/json" \
          -H "Accept: application/json" \
          -d '{"candidate": "liquibase", "version": "'"$VERSION"'"}' \
          https://vendors.sdkman.io/default
          echo "Set liquibase-$VERSION.zip as default version for SDKMAN"
          # Announce the release to SDKMAN
          curl -s -X POST \
          -H "Consumer-Key: $SDKMAN_CONSUMER_KEY" \
          -H "Consumer-Token: $SDKMAN_CONSUMER_TOKEN" \
          -H "Content-Type: application/json" \
          -H "Accept: application/json" \
          -d '{"candidate": "liquibase", "version": "'"$VERSION"'", "url": "https://github.com/liquibase/liquibase/releases/tag/v'"$VERSION"'"}' \
          https://vendors.sdkman.io/announce/struct
          echo "Announced liquibase-$VERSION.zip to SDKMAN"
>>>>>>> cf4a74a9

  upload_windows_package:
    uses: liquibase/liquibase-chocolatey/.github/workflows/deploy-package.yml@master
    secrets: inherit
    with:
<<<<<<< HEAD
      version: ${{ inputs.version }}

  upload_ansible_role:
    uses: liquibase/liquibase-ansible/.github/workflows/deploy-role.yml@main
    secrets: inherit
    with:
      version: ${{ inputs.version }}
          
=======
      version: ${{ inputs.version }}
>>>>>>> cf4a74a9
<|MERGE_RESOLUTION|>--- conflicted
+++ resolved
@@ -28,120 +28,7 @@
   MAVEN_VERSION: "3.9.5"
 
 jobs:
-<<<<<<< HEAD
-
-  upload_linux_packages:
-      name: Upload ${{ inputs.artifactId }} linux packages
-      runs-on: ubuntu-22.04
-      permissions:
-        id-token: write
-        contents: read
-      steps:
-        - uses: actions/checkout@v4
-
-        - name: Set up Java
-          uses: actions/setup-java@v4
-          with:
-            java-version: '17'
-            distribution: 'temurin'
-            cache: 'maven'
-
-        - name: Set up Maven
-          uses: stCarolas/setup-maven@v4.5
-          with:
-            maven-version: ${{ env.MAVEN_VERSION }}
-
-        - name: Set up Ruby
-          uses: ruby/setup-ruby@v1
-          with:
-            ruby-version: 3.1.4
-
-        - name: Get Reusable Files
-          run: |
-            # Under the src folder is where specific packages files live. The GitHub action inputs will modify the universal package-deb-pom.xml to tell the process which assets to use during the packaging step
-            mkdir -p $PWD/.github/src/${{ inputs.artifactId }}/deb/control
-            mkdir -p $PWD/.github/src/${{ inputs.artifactId }}/main/archive
-            curl -o $PWD/.github/src/${{ inputs.artifactId }}/deb/control/control https://raw.githubusercontent.com/liquibase/build-logic/v0.6.6/src/${{ inputs.artifactId }}/deb/control/control
-            curl -o $PWD/.github/src/${{ inputs.artifactId }}/deb/control/postinst https://raw.githubusercontent.com/liquibase/build-logic/v0.6.6/src/${{ inputs.artifactId }}/deb/control/postinst
-            curl -o $PWD/.github/src/${{ inputs.artifactId }}/main/archive/${{ inputs.artifactId }}-env.sh https://raw.githubusercontent.com/liquibase/build-logic/v0.6.6/src/${{ inputs.artifactId }}/main/archive/${{ inputs.artifactId }}-env.sh
-            curl -o $PWD/.github/package-deb-pom.xml https://raw.githubusercontent.com/liquibase/build-logic/v0.6.6/.github/package-deb-pom.xml
-            curl -o $PWD/.github/sign_artifact.sh https://raw.githubusercontent.com/liquibase/build-logic/v0.6.6/.github/sign_artifact.sh
-            chmod +x $PWD/.github/sign_artifact.sh
-
-        - name: Import GPG key
-          id: import_gpg
-          uses: crazy-max/ghaction-import-gpg@v6
-          with:
-            gpg_private_key: ${{ secrets.GPG_SECRET }}
-            passphrase: ${{ secrets.GPG_PASSPHRASE }}
-
-        - name: Configure AWS credentials
-          uses: aws-actions/configure-aws-credentials@v4
-          with:
-            role-to-assume: ${{ secrets.AWS_PROD_GITHUB_OIDC_ROLE_ARN_BUILD_LOGIC }}
-            aws-region: us-east-1
-
-        - name: Download ${{ inputs.artifactId }} Release
-          run: |
-            mkdir -p $PWD/.github/target
-            # Creating deb packages needs to get release assets from somewhere so be sure to follow this pattern in the artifact repo: https://github.com/liquibase/ARTIFACT_ID/releases/download/vVERSION/ARTIFACT_ID-VERSION.tar.gz
-            wget -q -O $PWD/.github/target/${{ inputs.artifactId }}-${{ inputs.version }}.tar.gz https://github.com/liquibase/${{ inputs.artifactId }}/releases/download/v${{ inputs.version }}/${{ inputs.artifactId }}-${{ inputs.version }}.tar.gz
-
-        - name: Build ${{ inputs.artifactId }} deb package
-          run: |
-            mvn package -f $PWD/.github/package-deb-pom.xml -DgroupId=${{ inputs.groupId }} -DartifactId=${{ inputs.artifactId }} -Drevision=${{ inputs.version }} -DskipTests
-
-        - name: Install deb-s3 gem
-          run: gem install deb-s3
-
-        - name: Upload ${{ inputs.artifactId }} deb package
-          run: |
-            sudo apt install pinentry-tty
-            echo "2" | sudo update-alternatives --config pinentry
-            echo "${{ secrets.GPG_SECRET }}" | gpg --batch --import --pinentry-mode loopback --passphrase "${{ secrets.GPG_PASSPHRASE }}"
-            export GPG_TTY=$(tty)
-            echo '${{ secrets.GPG_PASSPHRASE }}' > pass.txt
-            deb-s3 upload --preserve-versions --sign "${{ secrets.GPG_SECRET_KEY_ID }}" --gpg-options "\-\-pinentry-mode loopback \-\-batch \-\-passphrase\-file pass.txt \-\-yes \-\-quiet" --bucket repo.liquibase.com $PWD/.github/target/${{ inputs.artifactId }}-${{ inputs.version }}.deb
-
-        - name: Convert deb to rpm
-          run: |
-            sudo apt-get update
-            sudo apt-get install -y alien
-            sudo alien --to-rpm --keep-version $PWD/.github/target/${{ inputs.artifactId }}-${{ inputs.version }}.deb
-
-        - name: Upload ${{ inputs.artifactId }} rpm package
-          run: |
-            sudo apt-get install -y libcurl4-openssl-dev libbz2-dev libxml2-dev libssl-dev zlib1g-dev pkg-config libglib2.0-dev liblzma-dev libsqlite0-dev libsqlite3-dev librpm-dev libzstd-dev python3 cmake
-            ./.github/sign_artifact.sh ${{ inputs.artifactId }}-${{ inputs.version }}-1.noarch.rpm
-            mkdir createrepo_folder
-            cd createrepo_folder
-            git clone https://github.com/rpm-software-management/createrepo_c
-            cd createrepo_c
-            mkdir build
-            cd build
-            cmake .. -DWITH_ZCHUNK=NO -DWITH_LIBMODULEMD=NO
-            make -j
-            cp src/createrepo_c  /opt/createrepo
-            cd ../../..
-            mkdir -p $PWD/yum/noarch
-            aws s3 ls s3://repo.liquibase.com/yum/noarch/ | grep -E '\.rpm$' | awk '{print $4}' | xargs -I {} aws s3 cp s3://repo.liquibase.com/yum/noarch/{} $PWD/yum/noarch
-            /opt/createrepo -h
-            /opt/createrepo -dp $PWD/yum/noarch
-            ./.github/sign_artifact.sh $PWD/yum/noarch/repodata/repomd.xml
-            mv ${{ inputs.artifactId }}-${{ inputs.version }}-1.noarch* $PWD/yum/noarch
-            aws s3 sync $PWD/yum s3://repo.liquibase.com/yum
-
-        - name: Update Homebrew formula for ${{ inputs.artifactId }}
-          uses: dawidd6/action-homebrew-bump-formula@v3
-          # Will set the following for the first time, then we can the line
-          continue-on-error: true
-          with:
-            token: ${{ secrets.BOT_TOKEN }}
-            no_fork: true
-            formula: liquibase
-            tag: "${{ github.event.release.tag_name }}"
-            force: true
-=======
+
   upload_packages:
     name: Upload ${{ inputs.artifactId }} packages
     runs-on: ubuntu-22.04
@@ -299,13 +186,11 @@
           -d '{"candidate": "liquibase", "version": "'"$VERSION"'", "url": "https://github.com/liquibase/liquibase/releases/tag/v'"$VERSION"'"}' \
           https://vendors.sdkman.io/announce/struct
           echo "Announced liquibase-$VERSION.zip to SDKMAN"
->>>>>>> cf4a74a9
 
   upload_windows_package:
     uses: liquibase/liquibase-chocolatey/.github/workflows/deploy-package.yml@master
     secrets: inherit
     with:
-<<<<<<< HEAD
       version: ${{ inputs.version }}
 
   upload_ansible_role:
@@ -313,7 +198,4 @@
     secrets: inherit
     with:
       version: ${{ inputs.version }}
-          
-=======
-      version: ${{ inputs.version }}
->>>>>>> cf4a74a9
+          