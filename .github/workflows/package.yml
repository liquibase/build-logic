name: Linux packaging
on:
  workflow_call:
    inputs:
      groupId:
        description: "Value from the groupId field in pom.xml. i.e. org.liquibase"
        required: true
        type: string
      artifactId:
        description: "Value from the artifactId field in pom.xml. i.e. liquibase"
        required: true
        type: string
      version:
        description: "Value from the version field in pom.xml. i.e 4.23.0"
        type: string
      dry_run:
        description: "Flag to indicate if the workflow is triggered to create a dry-run release"
        required: false
        type: boolean
        default: false
      dry_run_zip_url:
        description: "URL of the dry-run zip release"
        required: false
        type: string
      dry_run_tar_gz_url:
        description: "URL of the dry-run tar.gz release"
        required: false
        type: string
      dry_run_release_id:
        description: "ID of the dry-run release"
        required: false
        type: string
      distribution:
        description: "liquibase or liquibase-secure"
        required: false
        type: string
        default: "liquibase"
      download_base_url:
        description: "Base URL for downloading artifacts"
        required: false
        type: string
        default: "https://github.com/liquibase/liquibase/releases/download"

  workflow_dispatch:
    inputs:
      groupId:
        description: "Value from the groupId field in pom.xml. i.e. org.liquibase"
        required: true
        type: string
      artifactId:
        description: "Value from the artifactId field in pom.xml. i.e. liquibase"
        required: true
        type: string
      version:
        description: "Value from the version field in pom.xml. i.e 4.23.0"
        type: string
      dry_run:
        description: "Flag to indicate if the workflow is triggered to create a dry-run release"
        required: false
        type: boolean
        default: false
      dry_run_zip_url:
        description: "URL of the dry-run zip release"
        required: false
        type: string
      dry_run_tar_gz_url:
        description: "URL of the dry-run tar.gz release"
        required: false
        type: string
      dry_run_release_id:
        description: "ID of the dry-run release"
        required: false
        type: string
      distribution:
        description: "liquibase or liquibase-secure"
        required: false
        type: string
        default: "liquibase"
      download_base_url:
        description: "Base URL for downloading artifacts"
        required: false
        type: string
        default: "https://github.com/liquibase/liquibase/releases/download"

env:
  MAVEN_VERSION: "3.9.5"

permissions:
  id-token: write
  contents: write
  pull-requests: write
  issues: write # Required for creating/updating issues
  packages: write # Required for package operations
  actions: write # Required for workflow operations

jobs:
  upload_packages:
    name: Upload ${{ inputs.artifactId }} packages
    runs-on: ubuntu-22.04
    outputs:
      HOMEBREW_PR_NUMBER: ${{ steps.capture-pr.outputs.HOMEBREW_PR_NUMBER }}
      HOMEBREW_PR_URL: ${{ steps.capture-pr.outputs.HOMEBREW_PR_URL }}
    steps:
      - name: Configure AWS credentials for vault access
        uses: aws-actions/configure-aws-credentials@v4
        with:
          role-to-assume: ${{ secrets.LIQUIBASE_VAULT_OIDC_ROLE_ARN }}
          aws-region: us-east-1

      - name: Get secrets from vault
        id: vault-secrets
        uses: aws-actions/aws-secretsmanager-get-secrets@v2
        with:
          secret-ids: |
            ,/vault/liquibase
          parse-json-secrets: true

      - name: Get GitHub App token
        id: get-token
        uses: actions/create-github-app-token@v2
        with:
          app-id: ${{ env.LIQUIBASE_GITHUB_APP_ID }}
          private-key: ${{ env.LIQUIBASE_GITHUB_APP_PRIVATE_KEY }}
          owner: ${{ github.repository_owner }}
          permission-contents: write
          permission-actions: write

      - uses: actions/checkout@v4

      - name: Set up Java
        uses: actions/setup-java@v4
        with:
          java-version: "21"
          distribution: "temurin"
          cache: "maven"

      - name: Set up Maven
        uses: stCarolas/setup-maven@v5
        with:
          maven-version: ${{ env.MAVEN_VERSION }}

      - name: Set up Ruby
        uses: ruby/setup-ruby@v1
        with:
          ruby-version: 3.1.4

      - name: Get Reusable Files
        run: |
          # Under the src folder is where specific packages files live. The GitHub action inputs will modify the universal package-deb-pom.xml to tell the process which assets to use during the packaging step
          # Determine the correct source directory and package name based on distribution
          if [ "${{ inputs.distribution }}" = "liquibase-secure" ]; then
            SRC_DIR="liquibase-secure"
            PACKAGE_NAME="liquibase-secure"
          else
            SRC_DIR="${{ inputs.artifactId }}"
            PACKAGE_NAME="${{ inputs.artifactId }}"
          fi

          # Export for use in later steps
          echo "PACKAGE_NAME=$PACKAGE_NAME" >> $GITHUB_ENV

          mkdir -p $PWD/.github/src/$PACKAGE_NAME/deb/control
          mkdir -p $PWD/.github/src/$PACKAGE_NAME/main/archive
          curl -o $PWD/.github/src/$PACKAGE_NAME/deb/control/control https://raw.githubusercontent.com/liquibase/build-logic/main/src/${SRC_DIR}/deb/control/control
          curl -o $PWD/.github/src/$PACKAGE_NAME/deb/control/postinst https://raw.githubusercontent.com/liquibase/build-logic/main/src/${SRC_DIR}/deb/control/postinst
          curl -o $PWD/.github/src/$PACKAGE_NAME/deb/control/postrm https://raw.githubusercontent.com/liquibase/build-logic/main/src/${SRC_DIR}/deb/control/postrm
          curl -o $PWD/.github/src/$PACKAGE_NAME/main/archive/$PACKAGE_NAME-env.sh https://raw.githubusercontent.com/liquibase/build-logic/main/src/${SRC_DIR}/main/archive/${SRC_DIR}-env.sh

          # Download appropriate pom.xml based on distribution
          if [ "${{ inputs.distribution }}" = "liquibase-secure" ]; then
            curl -o $PWD/.github/package-deb-pom.xml https://raw.githubusercontent.com/liquibase/build-logic/main/.github/package-deb-pom-secure.xml
          else
            curl -o $PWD/.github/package-deb-pom.xml https://raw.githubusercontent.com/liquibase/build-logic/main/.github/package-deb-pom.xml
          fi
          curl -o $PWD/.github/sign_artifact.sh https://raw.githubusercontent.com/liquibase/build-logic/main/.github/sign_artifact.sh
          chmod +x $PWD/.github/sign_artifact.sh

      - name: Convert escaped newlines and set GPG key
        run: |
          GPG_KEY_CONTENT="$(printf '%b' "${{ env.GPG_SECRET }}")"
          {
            echo "GPG_KEY_CONTENT<<GPG_EOF"
            echo "$GPG_KEY_CONTENT"
            echo
            echo "GPG_EOF"
          } >> $GITHUB_ENV
          GPG_KEY_CONTENT="${GPG_KEY_CONTENT//%/%25}"
          GPG_KEY_CONTENT="${GPG_KEY_CONTENT//$'\r'/%0D}"
          GPG_KEY_CONTENT="${GPG_KEY_CONTENT//$'\n'/%0A}"
          echo "::add-mask::${GPG_KEY_CONTENT}"

      - name: Import GPG key
        id: import_gpg
        uses: crazy-max/ghaction-import-gpg@v6
        with:
          gpg_private_key: ${{ env.GPG_KEY_CONTENT }}
          passphrase: ${{ env.GPG_PASSPHRASE }}

      - name: Configure AWS credentials
        uses: aws-actions/configure-aws-credentials@v4
        with:
          role-to-assume: ${{ env.AWS_PROD_GITHUB_OIDC_ROLE_ARN_BUILD_LOGIC }}
          aws-region: us-east-1

      - name: Download ${{ inputs.artifactId }} Release
        if: ${{ inputs.dry_run == false }}
        run: |
          mkdir -p $PWD/.github/target
          if [ "${{ inputs.distribution }}" = "liquibase-secure" ]; then
            # Download from S3 for liquibase-secure
            wget -q -O $PWD/.github/target/liquibase-secure-${{ inputs.version }}.tar.gz \
              ${{ inputs.download_base_url }}/${{ inputs.version }}/liquibase-secure-${{ inputs.version }}.tar.gz
          else
            # Download from GitHub for liquibase (community)
            wget -q -O $PWD/.github/target/${{ inputs.artifactId }}-${{ inputs.version }}.tar.gz \
              ${{ inputs.download_base_url }}/v${{ inputs.version }}/${{ inputs.artifactId }}-${{ inputs.version }}.tar.gz
          fi

      - name: Download ${{ inputs.artifactId }} dry-run Release
        if: ${{ inputs.dry_run == true }}
        uses: robinraju/release-downloader@v1.12
        with:
          repository: "liquibase/liquibase"
          releaseId: "${{ inputs.dry_run_release_id }}"
          fileName: "*"
          out-file-path: ".github/target/"
          token: "${{ steps.get-token.outputs.token }}"

      - name: Build ${{ inputs.artifactId }} deb package
        run: |
          mvn package -f $PWD/.github/package-deb-pom.xml -DgroupId=${{ inputs.groupId }} -DartifactId=${{ env.PACKAGE_NAME }} -Drevision=${{ inputs.version }} -DskipTests

      - name: Install deb-s3 gem
        run: gem install deb-s3

      - name: Import GPG key for deb signing
        if: ${{ inputs.dry_run == false }}
        id: import_gpg_deb
        uses: crazy-max/ghaction-import-gpg@v6
        with:
          gpg_private_key: ${{ env.GPG_KEY_CONTENT }}
          passphrase: ${{ env.GPG_PASSPHRASE }}

      - name: Upload ${{ inputs.artifactId }} deb package
        if: ${{ inputs.dry_run == false }}
        continue-on-error: true
        run: |
          # Debug: List available GPG keys
          echo "Available GPG keys:"
          gpg --list-secret-keys --keyid-format LONG

          # Get the actual key ID from the imported key
          ACTUAL_KEY_ID=$(gpg --list-secret-keys --keyid-format LONG | grep "sec" | head -1 | sed 's/.*\/\([A-F0-9]\{16\}\).*/\1/')
          echo "Using key ID: $ACTUAL_KEY_ID"

          # Create temporary passphrase file securely (not logged)
          TEMP_PASSPHRASE_FILE=$(mktemp)
          echo "${{ env.GPG_PASSPHRASE }}" > "$TEMP_PASSPHRASE_FILE"
          chmod 600 "$TEMP_PASSPHRASE_FILE"

          deb-s3 upload --preserve-versions --sign "$ACTUAL_KEY_ID" --gpg-options "\-\-pinentry-mode loopback \-\-batch \-\-passphrase\-file $TEMP_PASSPHRASE_FILE \-\-yes \-\-quiet" --bucket repo.liquibase.com --visibility=nil $PWD/.github/target/${{ env.PACKAGE_NAME }}-${{ inputs.version }}.deb

          # Securely clean up passphrase file
          rm -f "$TEMP_PASSPHRASE_FILE"

      - name: Import GPG key for dry-run deb signing
        if: ${{ inputs.dry_run == true }}
        id: import_gpg_deb_dryrun
        uses: crazy-max/ghaction-import-gpg@v6
        with:
          gpg_private_key: ${{ env.GPG_KEY_CONTENT }}
          passphrase: ${{ env.GPG_PASSPHRASE }}

      - name: Upload ${{ inputs.artifactId }} dry-run deb package
        if: ${{ inputs.dry_run == true }}
        continue-on-error: true
        run: |
          # Debug: List available GPG keys
          echo "Available GPG keys:"
          gpg --list-secret-keys --keyid-format LONG

          # Get the actual key ID from the imported key
          ACTUAL_KEY_ID=$(gpg --list-secret-keys --keyid-format LONG | grep "sec" | head -1 | sed 's/.*\/\([A-F0-9]\{16\}\).*/\1/')
          echo "Using key ID: $ACTUAL_KEY_ID"

          # Create temporary passphrase file securely (not logged)
          TEMP_PASSPHRASE_FILE=$(mktemp)
          echo "${{ env.GPG_PASSPHRASE }}" > "$TEMP_PASSPHRASE_FILE"
          chmod 600 "$TEMP_PASSPHRASE_FILE"

          deb-s3 upload --preserve-versions --sign "$ACTUAL_KEY_ID" --gpg-options "\-\-pinentry-mode loopback \-\-batch \-\-passphrase\-file $TEMP_PASSPHRASE_FILE \-\-yes \-\-quiet" --bucket repo.liquibase.com.dry.run --visibility=nil $PWD/.github/target/${{ env.PACKAGE_NAME }}-${{ inputs.version }}.deb

          # Securely clean up passphrase file
          rm -f "$TEMP_PASSPHRASE_FILE"

      - name: Invalidate CloudFront cache
        if: ${{ inputs.dry_run == false }}
        continue-on-error: true
        run: |
          # Get CloudFront distribution ID for repo.liquibase.com
          DISTRIBUTION_ID=$(aws cloudfront list-distributions \
            --query "DistributionList.Items[?Aliases.Items[?@=='repo.liquibase.com']].Id" \
            --output text)

          if [ -n "$DISTRIBUTION_ID" ]; then
            echo "Invalidating CloudFront cache for distribution: $DISTRIBUTION_ID"
            aws cloudfront create-invalidation \
              --distribution-id "$DISTRIBUTION_ID" \
              --paths "/dists/stable/*"
            echo "CloudFront cache invalidation created for /dists/stable/*"
          else
            echo "Warning: Could not find CloudFront distribution for repo.liquibase.com"
          fi

      - name: Convert deb to rpm
        continue-on-error: true
        run: |
          sudo apt-get update
          sudo apt-get install -y alien
          sudo alien --to-rpm --keep-version $PWD/.github/target/${{ env.PACKAGE_NAME }}-${{ inputs.version }}.deb
          # Find the actual generated RPM file (alien may change naming)
          RPM_FILE=$(ls -1 *.rpm 2>/dev/null | head -1)
          if [ -n "$RPM_FILE" ]; then
            echo "Generated RPM: $RPM_FILE"
            # For liquibase-secure, ensure the RPM has the correct name format
            EXPECTED_RPM="${{ env.PACKAGE_NAME }}-${{ inputs.version }}-1.noarch.rpm"
            if [ "$RPM_FILE" != "$EXPECTED_RPM" ]; then
              echo "Renaming $RPM_FILE to $EXPECTED_RPM"
              mv "$RPM_FILE" "$EXPECTED_RPM"
              RPM_FILE="$EXPECTED_RPM"
            fi
            echo "RPM_FILENAME=$RPM_FILE" >> $GITHUB_ENV
          else
            echo "Error: No RPM file found after conversion"
            exit 1
          fi

      - name: Upload ${{ inputs.artifactId }} rpm package
        if: ${{ inputs.dry_run == false }}
        continue-on-error: true
        run: |
          sudo apt-get install -y libcurl4-openssl-dev libbz2-dev libxml2-dev libssl-dev zlib1g-dev pkg-config libglib2.0-dev liblzma-dev libsqlite0-dev libsqlite3-dev librpm-dev libzstd-dev python3 cmake
          ./.github/sign_artifact.sh "${{ env.RPM_FILENAME }}"
          mkdir -p createrepo_folder
          cd createrepo_folder
          git clone https://github.com/rpm-software-management/createrepo_c
          cd createrepo_c
          mkdir -p build
          cd build
          # Modified CMake command with additional flags to properly disable documentation
          cmake .. -DWITH_ZCHUNK=NO -DWITH_LIBMODULEMD=NO -DENABLE_DRPM=NO -DENABLE_PYTHON=NO -DENABLE_DOCS=NO -DDISABLE_DOCUMENTATION_TARGET=ON || echo "CMake configuration failed but continuing..."
          make -j || echo "Build failed but continuing..."

          # Check if createrepo_c was built, otherwise try to find system createrepo
          if [ -f src/createrepo_c ]; then
            cp src/createrepo_c /opt/createrepo
          elif command -v createrepo_c &> /dev/null; then
            echo "Using system createrepo_c instead"
            ln -sf $(which createrepo_c) /opt/createrepo
          elif command -v createrepo &> /dev/null; then
            echo "Using system createrepo instead"
            ln -sf $(which createrepo) /opt/createrepo
          else
            echo "Installing createrepo-c from package manager as fallback"
            sudo apt-get install -y createrepo-c
            ln -sf $(which createrepo_c) /opt/createrepo
          fi

          cd ../../..
          mkdir -p $PWD/yum/noarch
          aws s3 ls s3://repo.liquibase.com/yum/noarch/ | grep -E '\.rpm$' | awk '{print $4}' | xargs -I {} aws s3 cp s3://repo.liquibase.com/yum/noarch/{} $PWD/yum/noarch
          mv "${{ env.RPM_FILENAME }}" $PWD/yum/noarch/
          if [ -f "${{ env.RPM_FILENAME }}.asc" ]; then
            mv "${{ env.RPM_FILENAME }}.asc" $PWD/yum/noarch/
          fi
          /opt/createrepo -dp $PWD/yum/noarch
          ./.github/sign_artifact.sh $PWD/yum/noarch/repodata/repomd.xml
          aws s3 sync $PWD/yum s3://repo.liquibase.com/yum

      - name: Upload ${{ inputs.artifactId }} dry-run rpm package
        if: ${{ inputs.dry_run == true }}
        continue-on-error: true
        run: |
          # Use the RPM filename from the previous step
          echo "Using RPM file: ${{ env.RPM_FILENAME }}"
          sudo apt-get install -y libcurl4-openssl-dev libbz2-dev libxml2-dev libssl-dev zlib1g-dev pkg-config libglib2.0-dev liblzma-dev libsqlite0-dev libsqlite3-dev librpm-dev libzstd-dev python3 cmake
          ./.github/sign_artifact.sh "${{ env.RPM_FILENAME }}"
          mkdir -p createrepo_folder
          cd createrepo_folder
          git clone https://github.com/rpm-software-management/createrepo_c
          cd createrepo_c
          mkdir -p build
          cd build
          # Modified CMake command with additional flags to properly disable documentation
          cmake .. -DWITH_ZCHUNK=NO -DWITH_LIBMODULEMD=NO -DENABLE_DRPM=NO -DENABLE_PYTHON=NO -DENABLE_DOCS=NO -DDISABLE_DOCUMENTATION_TARGET=ON || echo "CMake configuration failed but continuing..."
          make -j || echo "Build failed but continuing..."

          # Check if createrepo_c was built, otherwise try to find system createrepo
          if [ -f src/createrepo_c ]; then
            cp src/createrepo_c /opt/createrepo
          elif command -v createrepo &> /dev/null; then
            echo "Using system createrepo instead"
            ln -sf $(which createrepo) /opt/createrepo
          else
            echo "Installing createrepo from package manager as fallback"
            sudo apt-get install -y createrepo
            ln -sf $(which createrepo) /opt/createrepo
          fi

          cd ../../..
          mkdir -p $PWD/yum/noarch
          aws s3 ls s3://repo.liquibase.com.dry.run/yum/noarch/ | grep -E '\.rpm$' | awk '{print $4}' | xargs -I {} aws s3 cp s3://repo.liquibase.com.dry.run/yum/noarch/{} $PWD/yum/noarch
          mv "${{ env.RPM_FILENAME }}" $PWD/yum/noarch/
          if [ -f "${{ env.RPM_FILENAME }}.asc" ]; then
            mv "${{ env.RPM_FILENAME }}.asc" $PWD/yum/noarch/
          fi
          /opt/createrepo -dp $PWD/yum/noarch
          ./.github/sign_artifact.sh $PWD/yum/noarch/repodata/repomd.xml
          aws s3 sync $PWD/yum s3://repo.liquibase.com.dry.run/yum

      - name: Check for existing Homebrew formula PR for ${{ inputs.distribution }}
        if: ${{ inputs.distribution != 'liquibase-secure' }}
        continue-on-error: true
        id: check-brew-pr
        run: |
          # Authenticate GitHub CLI
          echo "${{ secrets.GITHUB_TOKEN }}" | gh auth login --with-token

          # Define the PR title
          pr_title="${{ inputs.distribution }} ${{ inputs.version }}"

          # Search for open pull requests with the specified title in the Homebrew/homebrew-core repo
          pr_title=$(gh pr list --repo Homebrew/homebrew-core --state open --search "$pr_title" --json title --jq ".[] | select(.title == \"$pr_title\") | .title" )
          echo "pr_title: $pr_title"
          # Set the environment variable based on whether the PR exists
          if [ -z "$pr_title" ]; then
            PR_EXISTS=false
          else
            PR_EXISTS=true
          fi

          # Store it in GitHub output for later steps
          echo "PR_EXISTS=$PR_EXISTS" >> $GITHUB_OUTPUT

          # Echo it immediately to see the value in logs
          echo "PR_EXISTS is set to $PR_EXISTS"

      - name: Update Homebrew formula for ${{ inputs.distribution }}
        if: ${{ inputs.distribution != 'liquibase-secure' && steps.check-brew-pr.outputs.PR_EXISTS == 'false' && inputs.dry_run == false }}
        continue-on-error: true
        uses: mislav/bump-homebrew-formula-action@v3
        with:
          formula-name: ${{ inputs.distribution }}
          formula-path: Formula/l/${{ inputs.distribution }}.rb
          homebrew-tap: Homebrew/homebrew-core
          tag-name: ${{ inputs.version }}
          download-url: ${{ inputs.distribution == 'liquibase-secure' && format('{0}/{1}/liquibase-secure-{1}.tar.gz', inputs.download_base_url, inputs.version) || format('{0}/v{1}/{2}-{1}.tar.gz', inputs.download_base_url, inputs.version, inputs.artifactId) }}
          commit-message: |
            {{formulaName}} {{version}}

            Created by https://github.com/mislav/bump-homebrew-formula-action
        env:
          COMMITTER_TOKEN: ${{ env.LIQUIBOT_PAT_GPM_ACCESS }}

      # This step captures the PR details after it has been created
      # and stores the PR number and URL in GitHub outputs for later use.
      # This is useful for tracking the PR status and creating a tracking issue.
      - name: Capture Homebrew PR Details
        continue-on-error: true
        if: ${{ inputs.distribution != 'liquibase-secure' && steps.check-brew-pr.outputs.PR_EXISTS == 'false' && inputs.dry_run == false }}
        id: capture-pr
        run: |
          # Wait briefly for PR to be created
          sleep 30

          # Search for the PR
          PR_DATA=$(gh api graphql -f query='
          query($search_query: String!) {
            search(query: $search_query, type: ISSUE, first: 1) {
              nodes {
                ... on PullRequest {
                  url,
                  number
                }
              }
            }
          }' -f search_query="is:pr is:open repo:Homebrew/homebrew-core liquibase ${{ inputs.version }} in:title" --jq '.data.search.nodes[0]')

          if [ ! -z "$PR_DATA" ]; then
            echo "HOMEBREW_PR_URL=$(echo "$PR_DATA" | jq -r '.url')" >> $GITHUB_OUTPUT
            echo "HOMEBREW_PR_NUMBER=$(echo "$PR_DATA" | jq -r '.number')" >> $GITHUB_OUTPUT
            echo "Found Homebrew PR #$(echo "$PR_DATA" | jq -r '.url')"
          fi
        env:
          GH_TOKEN: ${{ secrets.GITHUB_TOKEN }}

      - name: Update SDKMAN version for ${{ inputs.artifactId }}
<<<<<<< HEAD
        if: ${{ inputs.dry_run == false }}
=======
        if: ${{ inputs.distribution != 'liquibase-secure' && inputs.dry_run == false }}
        continue-on-error: true
>>>>>>> 3d91d63b
        env:
          SDKMAN_CONSUMER_KEY: ${{ env.SDKMAN_CONSUMER_KEY }}
          SDKMAN_CONSUMER_TOKEN: ${{ env.SDKMAN_CONSUMER_TOKEN }}
          VERSION: ${{ inputs.version }}
          WEB_URL: ${{ inputs.distribution == 'liquibase-secure' && 'https://package.liquibase.com/downloads/secure/sdkman/' || 'https://package.liquibase.com/downloads/oss/sdkman/' }}
          S3_BUCKET: ${{ inputs.distribution == 'liquibase-secure' && 's3://repo.liquibase.com/sdkman/secure/' || 's3://repo.liquibase.com/sdkman/oss/' }}
        run: |
          set -e  # Exit on any error

          # Download the appropriate zip file based on distribution
          if [ "${{ inputs.distribution }}" = "liquibase-secure" ]; then
            wget -q -O liquibase-secure-$VERSION.zip ${{ inputs.download_base_url }}/$VERSION/liquibase-secure-$VERSION.zip
            ZIP_FILENAME="liquibase-secure-$VERSION.zip"
            SDKMAN_CANDIDATE="liquibase-secure"
          else
            wget -q -O liquibase-$VERSION.zip ${{ inputs.download_base_url }}/v$VERSION/liquibase-$VERSION.zip
            ZIP_FILENAME="liquibase-$VERSION.zip"
            SDKMAN_CANDIDATE="liquibase"
          fi
          mkdir -p liquibase-$VERSION/bin/internal
          unzip $ZIP_FILENAME -d liquibase-$VERSION
          rm -rf $ZIP_FILENAME
          mv ./liquibase-$VERSION/liquibase ./liquibase-$VERSION/bin/
          mv ./liquibase-$VERSION/liquibase.bat ./liquibase-$VERSION/bin/
          zip -r $ZIP_FILENAME ./liquibase-$VERSION
          # Upload the release to S3
          aws s3 cp $ZIP_FILENAME $S3_BUCKET
          echo "Uploaded $ZIP_FILENAME to s3"

          # Send the release to SDKMAN
          RESPONSE=$(curl -s -w "\n%{http_code}" -X POST \
          -H "Consumer-Key: $SDKMAN_CONSUMER_KEY" \
          -H "Consumer-Token: $SDKMAN_CONSUMER_TOKEN" \
          -H "Content-Type: application/json" \
          -H "Accept: application/json" \
          -d '{"candidate": "'"$SDKMAN_CANDIDATE"'", "version": "'"$VERSION"'", "url": "'"$WEB_URL$ZIP_FILENAME"'"}' \
          https://vendors.sdkman.io/release)
          HTTP_CODE=$(echo "$RESPONSE" | tail -n1)
          RESPONSE_BODY=$(echo "$RESPONSE" | sed '$d')
          echo "SDKMAN release response: $RESPONSE_BODY"
          if [ "$HTTP_CODE" -ge 400 ]; then
            echo "ERROR: Failed to release to SDKMAN (HTTP $HTTP_CODE): $RESPONSE_BODY"
            exit 1
          fi
          echo "Sent $ZIP_FILENAME to SDKMAN"

          # Set the default version for SDKMAN
          RESPONSE=$(curl -s -w "\n%{http_code}" -X PUT \
          -H "Consumer-Key: $SDKMAN_CONSUMER_KEY" \
          -H "Consumer-Token: $SDKMAN_CONSUMER_TOKEN" \
          -H "Content-Type: application/json" \
          -H "Accept: application/json" \
          -d '{"candidate": "'"$SDKMAN_CANDIDATE"'", "version": "'"$VERSION"'"}' \
          https://vendors.sdkman.io/default)
          HTTP_CODE=$(echo "$RESPONSE" | tail -n1)
          RESPONSE_BODY=$(echo "$RESPONSE" | sed '$d')
          echo "SDKMAN default response: $RESPONSE_BODY"
          if [ "$HTTP_CODE" -ge 400 ]; then
            echo "ERROR: Failed to set default version in SDKMAN (HTTP $HTTP_CODE): $RESPONSE_BODY"
            exit 1
          fi
          echo "Set $ZIP_FILENAME as default version for SDKMAN"

          # Announce the release to SDKMAN
          RESPONSE=$(curl -s -w "\n%{http_code}" -X POST \
          -H "Consumer-Key: $SDKMAN_CONSUMER_KEY" \
          -H "Consumer-Token: $SDKMAN_CONSUMER_TOKEN" \
          -H "Content-Type: application/json" \
          -H "Accept: application/json" \
          -d '{"candidate": "'"$SDKMAN_CANDIDATE"'", "version": "'"$VERSION"'", "url": "https://github.com/liquibase/liquibase/releases/tag/v'"$VERSION"'"}' \
          https://vendors.sdkman.io/announce/struct)
          HTTP_CODE=$(echo "$RESPONSE" | tail -n1)
          RESPONSE_BODY=$(echo "$RESPONSE" | sed '$d')
          echo "SDKMAN announce response: $RESPONSE_BODY"
          if [ "$HTTP_CODE" -ge 400 ]; then
            echo "ERROR: Failed to announce to SDKMAN (HTTP $HTTP_CODE): $RESPONSE_BODY"
            exit 1
          fi
          echo "Announced $ZIP_FILENAME to SDKMAN"

      - name: Update SDKMAN version for ${{ inputs.artifactId }} dry-run
        if: ${{ inputs.distribution != 'liquibase-secure' && inputs.dry_run == true }}
        continue-on-error: true
        env:
          SDKMAN_CONSUMER_KEY: ${{ env.SDKMAN_CONSUMER_KEY }}
          SDKMAN_CONSUMER_TOKEN: ${{ env.SDKMAN_CONSUMER_TOKEN }}
          VERSION: ${{ inputs.version }}
          WEB_URL: https://s3.amazonaws.com/repo.liquibase.com.dry.run/sdkman
          S3_BUCKET: s3://repo.liquibase.com.dry.run/sdkman/
        run: |
          mkdir -p liquibase-$VERSION/bin/internal
          unzip .github/target/liquibase-$VERSION.zip -d liquibase-$VERSION
          rm -rf liquibase-$VERSION.zip
          mv ./liquibase-$VERSION/liquibase ./liquibase-$VERSION/bin/
          mv ./liquibase-$VERSION/liquibase.bat ./liquibase-$VERSION/bin/
          zip -r liquibase-$VERSION.zip ./liquibase-$VERSION
          # Upload the release to S3
          aws s3 cp liquibase-$VERSION.zip $S3_BUCKET
          echo "Uploaded liquibase-$VERSION.zip to s3"

  # create a placeholder branch to check if tracking branch exists for this version
  # Branch is created when package is submitted to Homebrew and SDKMAN
  # Branch is deleted when package becomes available on Homebrew and SDKMAN
  create-placeholder-branch:
    runs-on: ubuntu-latest
    needs: upload_packages
    if: ${{ inputs.distribution != 'liquibase-secure' && inputs.dry_run == false }}
    steps:
      - name: Configure AWS credentials for vault access
        uses: aws-actions/configure-aws-credentials@v4
        with:
          role-to-assume: ${{ secrets.LIQUIBASE_VAULT_OIDC_ROLE_ARN }}
          aws-region: us-east-1

      - name: Get secrets from vault
        id: vault-secrets
        uses: aws-actions/aws-secretsmanager-get-secrets@v2
        with:
          secret-ids: |
            ,/vault/liquibase
          parse-json-secrets: true

      - name: Get GitHub App token
        id: get-token
        uses: actions/create-github-app-token@v2
        with:
          app-id: ${{ env.LIQUIBASE_GITHUB_APP_ID }}
          private-key: ${{ env.LIQUIBASE_GITHUB_APP_PRIVATE_KEY }}
          owner: ${{ github.repository_owner }}
          repositories: liquibase

      - name: Checkout code
        uses: actions/checkout@v4
        with:
          repository: liquibase/liquibase
          token: ${{ steps.get-token.outputs.token }}

      - name: Configure Git
        run: |
          git config --local user.email "64099989+liquibot@users.noreply.github.com"
          git config --local user.name "liquibot"

      - name: Create placeholder branches for SDKMAN and Homebrew
        id: create-placeholder-branch
        run: |
          git fetch origin

          # Create SDKMAN tracking branch if it doesn't exist
          if ! git ls-remote --exit-code --heads origin ci-oss-sdkman-package-check; then
            git checkout -b ci-oss-sdkman-package-check
            echo "This is a placeholder branch for oss sdkman package v.${{ inputs.version }}. If this branch is open, it means the sdkman package is not yet approved" > README.md
            git add README.md
            git commit -m "Create placeholder branch for SDKMAN package v.${{ inputs.version }}"
            git push origin ci-oss-sdkman-package-check
          else
            echo "SDKMAN tracking branch already exists, skipping creation"
          fi

          # Create Homebrew tracking branch if it doesn't exist and PR number is available
          if [[ -n "${{ needs.upload_packages.outputs.HOMEBREW_PR_NUMBER }}" ]] && ! git ls-remote --exit-code --heads origin ci-oss-homebrew-package-check-${{ needs.upload_packages.outputs.HOMEBREW_PR_NUMBER }}; then
            git checkout -b ci-oss-homebrew-package-check-${{ needs.upload_packages.outputs.HOMEBREW_PR_NUMBER }}
            echo "This is a placeholder branch for oss homebrew package v.${{ inputs.version }}. If this branch is open, it means the homebrew package is not yet approved" > README.md
            git add README.md
            git commit -m "Create placeholder branch for Homebrew package v.${{ inputs.version }}"
            git push origin ci-oss-homebrew-package-check-${{ needs.upload_packages.outputs.HOMEBREW_PR_NUMBER }}
          else
            echo "Homebrew tracking branch already exists or PR number not available, skipping creation"
          fi

  upload_windows_package:
    if: ${{ inputs.distribution == 'liquibase' }}
    uses: liquibase/liquibase-chocolatey/.github/workflows/deploy-package.yml@master
    secrets: inherit
    with:
      version: ${{ inputs.version }}
      dry_run: ${{ inputs.dry_run }}
      dry_run_zip_url: ${{ inputs.dry_run_zip_url }}

  # Chocolatey does not accept commercial/proprietary software in their community repository
  # This job is commented out as liquibase-secure cannot be distributed via Chocolatey
  # See: DAT-20985
  #upload_windows_secure_package:
  #  if: ${{ inputs.distribution == 'liquibase-secure' }}
  #  uses: liquibase/liquibase-secure-chocolatey/.github/workflows/deploy-package.yml@master
  #  secrets: inherit
  #  with:
  #    version: ${{ inputs.version }}
  #    dry_run: ${{ inputs.dry_run }}
  #    dry_run_zip_url: ${{ inputs.dry_run_zip_url }}

  upload_ansible_role:
    uses: liquibase/liquibase-ansible/.github/workflows/deploy-role.yml@main
    secrets: inherit
    with:
      version: ${{ inputs.version }}
      dry_run: ${{ inputs.dry_run }}
      dry_run_release_id: ${{ inputs.dry_run_release_id }}
      distribution: ${{ inputs.distribution }}<|MERGE_RESOLUTION|>--- conflicted
+++ resolved
@@ -495,12 +495,8 @@
           GH_TOKEN: ${{ secrets.GITHUB_TOKEN }}
 
       - name: Update SDKMAN version for ${{ inputs.artifactId }}
-<<<<<<< HEAD
-        if: ${{ inputs.dry_run == false }}
-=======
         if: ${{ inputs.distribution != 'liquibase-secure' && inputs.dry_run == false }}
         continue-on-error: true
->>>>>>> 3d91d63b
         env:
           SDKMAN_CONSUMER_KEY: ${{ env.SDKMAN_CONSUMER_KEY }}
           SDKMAN_CONSUMER_TOKEN: ${{ env.SDKMAN_CONSUMER_TOKEN }}
