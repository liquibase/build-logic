name: Linux packaging
on:
  workflow_call:
    inputs:
      groupId:
        description: "Value from the groupId field in pom.xml. i.e. org.liquibase"
        required: true
        type: string
      artifactId:
        description: "Value from the artifactId field in pom.xml. i.e. liquibase"
        required: true
        type: string
      version:
        description: "Value from the version field in pom.xml. i.e 4.23.0"
        type: string
    secrets:
      GPG_SECRET:
        description: "GPG_SECRET from the caller workflow"
        required: true
      GPG_PASSPHRASE:
        description: "GPG_PASSPHRASE from the caller workflow"
        required: true
      GPG_SECRET_KEY_ID:
        description: "GPG_SECRET_KEY_ID from the caller workflow"
        required: true

env:
  MAVEN_VERSION: "3.9.5"

jobs:

  upload_packages:
    name: Upload ${{ inputs.artifactId }} packages
    runs-on: ubuntu-22.04
    permissions:
      id-token: write
      contents: read
    steps:
      - uses: actions/checkout@v4

      - name: Set up Java
        uses: actions/setup-java@v4
        with:
          java-version: "17"
          distribution: "temurin"
          cache: "maven"

      - name: Set up Maven
        uses: stCarolas/setup-maven@v4.5
        with:
          maven-version: ${{ env.MAVEN_VERSION }}

      - name: Set up Ruby
        uses: ruby/setup-ruby@v1
        with:
          ruby-version: 3.1.4

      - name: Get Reusable Files
        run: |
          # Under the src folder is where specific packages files live. The GitHub action inputs will modify the universal package-deb-pom.xml to tell the process which assets to use during the packaging step
          mkdir -p $PWD/.github/src/${{ inputs.artifactId }}/deb/control
          mkdir -p $PWD/.github/src/${{ inputs.artifactId }}/main/archive
          curl -o $PWD/.github/src/${{ inputs.artifactId }}/deb/control/control https://raw.githubusercontent.com/liquibase/build-logic/v0.6.3/src/${{ inputs.artifactId }}/deb/control/control
          curl -o $PWD/.github/src/${{ inputs.artifactId }}/deb/control/postinst https://raw.githubusercontent.com/liquibase/build-logic/v0.6.3/src/${{ inputs.artifactId }}/deb/control/postinst
          curl -o $PWD/.github/src/${{ inputs.artifactId }}/main/archive/${{ inputs.artifactId }}-env.sh https://raw.githubusercontent.com/liquibase/build-logic/v0.6.3/src/${{ inputs.artifactId }}/main/archive/${{ inputs.artifactId }}-env.sh
          curl -o $PWD/.github/package-deb-pom.xml https://raw.githubusercontent.com/liquibase/build-logic/v0.6.3/.github/package-deb-pom.xml
          curl -o $PWD/.github/sign_artifact.sh https://raw.githubusercontent.com/liquibase/build-logic/v0.6.3/.github/sign_artifact.sh
          chmod +x $PWD/.github/sign_artifact.sh

      - name: Import GPG key
        id: import_gpg
        uses: crazy-max/ghaction-import-gpg@v6
        with:
          gpg_private_key: ${{ secrets.GPG_SECRET }}
          passphrase: ${{ secrets.GPG_PASSPHRASE }}

      - name: Configure AWS credentials
        uses: aws-actions/configure-aws-credentials@v4
        with:
          role-to-assume: ${{ secrets.AWS_PROD_GITHUB_OIDC_ROLE_ARN_BUILD_LOGIC }}
          aws-region: us-east-1

      - name: Download ${{ inputs.artifactId }} Release
        run: |
          mkdir -p $PWD/.github/target
          # Creating deb packages needs to get release assets from somewhere so be sure to follow this pattern in the artifact repo: https://github.com/liquibase/ARTIFACT_ID/releases/download/vVERSION/ARTIFACT_ID-VERSION.tar.gz
          wget -q -O $PWD/.github/target/${{ inputs.artifactId }}-${{ inputs.version }}.tar.gz https://github.com/liquibase/${{ inputs.artifactId }}/releases/download/v${{ inputs.version }}/${{ inputs.artifactId }}-${{ inputs.version }}.tar.gz

      - name: Build ${{ inputs.artifactId }} deb package
        run: |
          mvn package -f $PWD/.github/package-deb-pom.xml -DgroupId=${{ inputs.groupId }} -DartifactId=${{ inputs.artifactId }} -Drevision=${{ inputs.version }} -DskipTests

      - name: Install deb-s3 gem
        run: gem install deb-s3

      - name: Upload ${{ inputs.artifactId }} deb package
        run: |
          sudo apt install pinentry-tty
          echo "2" | sudo update-alternatives --config pinentry
          echo "${{ secrets.GPG_SECRET }}" | gpg --batch --import --pinentry-mode loopback --passphrase "${{ secrets.GPG_PASSPHRASE }}"
          export GPG_TTY=$(tty)
          echo '${{ secrets.GPG_PASSPHRASE }}' > pass.txt
          deb-s3 upload --preserve-versions --sign "${{ secrets.GPG_SECRET_KEY_ID }}" --gpg-options "\-\-pinentry-mode loopback \-\-batch \-\-passphrase\-file pass.txt \-\-yes \-\-quiet" --bucket repo.liquibase.com $PWD/.github/target/${{ inputs.artifactId }}-${{ inputs.version }}.deb

      - name: Convert deb to rpm
        run: |
          sudo apt-get update
          sudo apt-get install -y alien
          sudo alien --to-rpm --keep-version $PWD/.github/target/${{ inputs.artifactId }}-${{ inputs.version }}.deb

      - name: Upload ${{ inputs.artifactId }} rpm package
        run: |
          sudo apt-get install -y libcurl4-openssl-dev libbz2-dev libxml2-dev libssl-dev zlib1g-dev pkg-config libglib2.0-dev liblzma-dev libsqlite0-dev libsqlite3-dev librpm-dev libzstd-dev python3 cmake
          ./.github/sign_artifact.sh ${{ inputs.artifactId }}-${{ inputs.version }}-1.noarch.rpm
          mkdir createrepo_folder
          cd createrepo_folder
          git clone https://github.com/rpm-software-management/createrepo_c
          cd createrepo_c
          mkdir build
          cd build
          cmake .. -DWITH_ZCHUNK=NO -DWITH_LIBMODULEMD=NO
          make -j
          cp src/createrepo_c  /opt/createrepo
          cd ../../..
          mkdir -p $PWD/yum/noarch
          aws s3 ls s3://repo.liquibase.com/yum/noarch/ | grep -E '\.rpm$' | awk '{print $4}' | xargs -I {} aws s3 cp s3://repo.liquibase.com/yum/noarch/{} $PWD/yum/noarch
          /opt/createrepo -h
          /opt/createrepo -dp $PWD/yum/noarch
          ./.github/sign_artifact.sh $PWD/yum/noarch/repodata/repomd.xml
          mv ${{ inputs.artifactId }}-${{ inputs.version }}-1.noarch* $PWD/yum/noarch
          aws s3 sync $PWD/yum s3://repo.liquibase.com/yum

      - name: Update Homebrew formula for ${{ inputs.artifactId }}
        uses: dawidd6/action-homebrew-bump-formula@v3
        # Will set the following for the first time, then we can the line
        continue-on-error: true
        with:
          token: ${{ secrets.BOT_TOKEN }}
          no_fork: true
          formula: liquibase
          tag: "${{ github.event.release.tag_name }}"
          force: true

      - name: Update SDKMAN version for ${{ inputs.artifactId }}
        env:
          SDKMAN_CONSUMER_KEY: ${{ secrets.SDKMAN_CONSUMER_KEY }}
          SDKMAN_CONSUMER_TOKEN: ${{ secrets.SDKMAN_CONSUMER_TOKEN }}
          VERSION: ${{ inputs.version }}
          S3_WEB_URL: https://s3.amazonaws.com/repo.liquibase.com/sdkman
          S3_BUCKET: s3://repo.liquibase.com/sdkman/
        run: |
          wget -q https://github.com/liquibase/liquibase/releases/download/v$VERSION/liquibase-$VERSION.zip
          mkdir -p liquibase-$VERSION/bin/internal
          unzip liquibase-$VERSION.zip -d liquibase-$VERSION
          rm -rf liquibase-$VERSION.zip
          mv ./liquibase-$VERSION/liquibase ./liquibase-$VERSION/bin/
          mv ./liquibase-$VERSION/liquibase.bat ./liquibase-$VERSION/bin/
          zip -r liquibase-$VERSION.zip ./liquibase-$VERSION
          # Upload the release to S3
          aws s3 cp liquibase-$VERSION.zip $S3_BUCKET
          echo "Uploaded liquibase-$VERSION.zip to s3"
          # Send the release to SDKMAN
          curl -s -X POST \
          -H "Consumer-Key: $SDKMAN_CONSUMER_KEY" \
          -H "Consumer-Token: $SDKMAN_CONSUMER_TOKEN" \
          -H "Content-Type: application/json" \
          -H "Accept: application/json" \
          -d '{"candidate": "liquibase", "version": "'"$VERSION"'", "url": "'"$S3_WEB_URL"'/liquibase-'"$VERSION"'.zip"}' \
          https://vendors.sdkman.io/release
          echo "Sent liquibase-$VERSION.zip to SDKMAN"
          # Set the default version for SDKMAN
          curl -s -X PUT \
          -H "Consumer-Key: $SDKMAN_CONSUMER_KEY" \
          -H "Consumer-Token: $SDKMAN_CONSUMER_TOKEN" \
          -H "Content-Type: application/json" \
          -H "Accept: application/json" \
          -d '{"candidate": "liquibase", "version": "'"$VERSION"'"}' \
          https://vendors.sdkman.io/default
          echo "Set liquibase-$VERSION.zip as default version for SDKMAN"
          # Announce the release to SDKMAN
          curl -s -X POST \
          -H "Consumer-Key: $SDKMAN_CONSUMER_KEY" \
          -H "Consumer-Token: $SDKMAN_CONSUMER_TOKEN" \
          -H "Content-Type: application/json" \
          -H "Accept: application/json" \
          -d '{"candidate": "liquibase", "version": "'"$VERSION"'", "url": "https://github.com/liquibase/liquibase/releases/tag/v'"$VERSION"'"}' \
          https://vendors.sdkman.io/announce/struct
          echo "Announced liquibase-$VERSION.zip to SDKMAN"

  upload_windows_package:
    uses: liquibase/liquibase-chocolatey/.github/workflows/deploy-package.yml@master
    secrets: inherit
    with:
      version: ${{ inputs.version }}

<<<<<<< HEAD
  upload_node_package:
    uses: liquibase/node-liquibase/.github/workflows/generate.yml@master
=======
  upload_ansible_role:
    uses: liquibase/liquibase-ansible/.github/workflows/deploy-role.yml@main
>>>>>>> bfa8c325
    secrets: inherit
    with:
      version: ${{ inputs.version }}
          <|MERGE_RESOLUTION|>--- conflicted
+++ resolved
@@ -193,13 +193,11 @@
     with:
       version: ${{ inputs.version }}
 
-<<<<<<< HEAD
   upload_node_package:
     uses: liquibase/node-liquibase/.github/workflows/generate.yml@master
-=======
+
   upload_ansible_role:
     uses: liquibase/liquibase-ansible/.github/workflows/deploy-role.yml@main
->>>>>>> bfa8c325
     secrets: inherit
     with:
       version: ${{ inputs.version }}
