name: Release POM to Sonatype

on:
  workflow_call:
    secrets:
      SONATYPE_USERNAME:
        description: 'SONATYPE_USERNAME from the caller workflow'
        required: true
      SONATYPE_TOKEN:
        description: 'SONATYPE_TOKEN from the caller workflow'
        required: true

jobs:
  release:
    runs-on: ubuntu-latest
    steps:
      - uses: actions/checkout@v4

      - name: Set up Java for publishing to Maven Central Repository
        uses: actions/setup-java@v4
        with:
          java-version: '17'
          distribution: 'temurin'
          cache: 'maven'
          server-id: sonatype-nexus-staging
          server-username: MAVEN_USERNAME
          server-password: MAVEN_PASSWORD

      - name: Configure Git
        run: |
          git config user.name "liquibot"
          git config user.email "liquibot@liquibase.org"

      - name: Build release artifacts
        id: build-release-artifacts
        run: |
          mvn -B release:clean release:prepare -Darguments="-Dusername=liquibot -Dpassword=$GITHUB_TOKEN -Dmaven.javadoc.skip=true -Dmaven.test.skipTests=true -Dmaven.test.skip=true -Dmaven.deploy.skip=true" -DreleaseVersion=${{ github.event.inputs.liquibaseVersion }} -DpushChanges=false
          git reset HEAD~ --hard

      - name: Get Artifact ID
        id: get-artifact-id
        run: echo "artifact_id=$(mvn help:evaluate -Dexpression=project.artifactId -q -DforceStdout)" >> $GITHUB_ENV

      - name: Download Release Artifacts
        uses: robinraju/release-downloader@v1.9
        with:
          tag: "${{ github.event.release.tag_name }}"
          filename: "${{ env.artifact_id }}-*"
          out-file-path: "."

      - name: Publish to Maven Central
        env:
          MAVEN_USERNAME: ${{ secrets.SONATYPE_USERNAME }}
          MAVEN_PASSWORD: ${{ secrets.SONATYPE_TOKEN }}
        run: |
          version=$(mvn help:evaluate -Dexpression=project.version -q -DforceStdout)          
          mvn -B org.apache.maven.plugins:maven-deploy-plugin:3.0.0-M1:deploy-file \
                      -Durl=https://oss.sonatype.org/service/local/staging/deploy/maven2/ \
                      -DrepositoryId=sonatype-nexus-staging \
                      -DpomFile=${{ env.artifact_id }}-${version}.pom \
                      -DgeneratePom=false \
                      -Dfile=${{ env.artifact_id }}-${version}.pom \
                      -Dsources=${{ env.artifact_id }}-${version}-sources.jar \
                      -Djavadoc=${{ env.artifact_id }}-${version}-javadoc.jar \
                      -Dfiles=${{ env.artifact_id }}-${version}-sources.jar.asc,${{ env.artifact_id }}-${version}-javadoc.jar.asc,${{ env.artifact_id }}-${version}.pom.asc \
                      -Dtypes=jar.asc,jar.asc,pom.asc \
                      -Dclassifiers=sources,javadoc,

  maven-release:
    needs: release
<<<<<<< HEAD
    uses: liquibase/build-logic/.github/workflows/extension-release-prepare.yml@v0.6.6
    secrets: inherit
    
=======
    uses: liquibase/build-logic/.github/workflows/extension-release-prepare.yml@v0.6.7
    secrets: inherit
>>>>>>> 4ca528e9
<|MERGE_RESOLUTION|>--- conflicted
+++ resolved
@@ -68,11 +68,5 @@
 
   maven-release:
     needs: release
-<<<<<<< HEAD
-    uses: liquibase/build-logic/.github/workflows/extension-release-prepare.yml@v0.6.6
-    secrets: inherit
-    
-=======
     uses: liquibase/build-logic/.github/workflows/extension-release-prepare.yml@v0.6.7
-    secrets: inherit
->>>>>>> 4ca528e9
+    secrets: inherit