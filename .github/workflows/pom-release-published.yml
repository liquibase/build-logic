--- conflicted
+++ resolved
@@ -68,9 +68,6 @@
 
   maven-release:
     needs: release
-<<<<<<< HEAD
-    uses: liquibase/build-logic/.github/workflows/extension-release-prepare.yml@v0.6.4
-=======
     uses: liquibase/build-logic/.github/workflows/extension-release-prepare.yml@v0.6.6
->>>>>>> e09a191c
-    secrets: inherit+    secrets: inherit
+    