name: Build and Test Pro Extension

on:
  workflow_call:
    inputs:
      java:
        description: 'Java version to test'
        required: false
        default: '[8, 11, 17, 18]'
        type: string
      os:
        description: 'Operating system to test'
        required: false
        default: '["ubuntu-latest", "windows-latest"]'
        type: string
    secrets:
      SONAR_TOKEN:
        description: 'SONAR_TOKEN from the caller workflow'
        required: true
      PRO_LICENSE_KEY:
        description: 'PRO_LICENSE_KEY from the caller workflow'
        required: true
      GHA_AWS_KEY_ID:
        description: 'GHA_AWS_KEY_ID from the caller workflow'
        required: true
      GHA_AWS_KEY:
        description: 'GHA_AWS_KEY from the caller workflow'
        required: true

env:
  AWS_REGION: us-east-1
  LIQUIBASE_PRO_LICENSE_KEY: ${{ secrets.PRO_LICENSE_KEY }}
  AWS_ACCESS_KEY_ID: ${{ secrets.GHA_AWS_KEY_ID }}
  AWS_SECRET_ACCESS_KEY: ${{ secrets.GHA_AWS_KEY }}
  GITHUB_TOKEN: ${{ secrets.GITHUB_TOKEN }}

jobs:
  build:
    name: Build & Package
    runs-on: ubuntu-latest
    steps:
      - uses: actions/checkout@v3

      - name: Set up JDK 17
        uses: actions/setup-java@v3
        with:
          java-version: 17
          distribution: 'temurin'
          cache: 'maven'

      - name: Build and Package
        run: mvn -B dependency:go-offline clean package -DskipTests=true

      - name: Get Artifact ID
        id: get-artifact-id
        run: echo "::set-output name=artifact_id::$(mvn help:evaluate -Dexpression=project.artifactId -q -DforceStdout)"

      - name: Save Artifacts
        uses: actions/upload-artifact@v3
        with:
          name: ${{ steps.get-artifact-id.outputs.artifact_id }}-artifacts
          path: |
            target/*

      - name: Save Event File
        uses: actions/upload-artifact@v3
        with:
          name: Event File
          path: ${{ github.event_path }}

    outputs:
      artifact_id: ${{ steps.get-artifact-id.outputs.artifact_id }}

  unit-test:
    strategy:
      fail-fast: false
      matrix:
        java: ${{fromJson(github.event.inputs.java || '[8, 11, 17, 18]')}}
        os: ${{fromJson(github.event.inputs.os || '["ubuntu-latest", "windows-latest"]')}}
    name: Test Java ${{ matrix.java }} - ${{ matrix.os }}
    runs-on: ${{ matrix.os }}
    needs: build
    steps:
      - uses: actions/checkout@v3

      - name: Set up JDK ${{ matrix.java }}
        uses: actions/setup-java@v3
        with:
          java-version: ${{ matrix.java }}
          distribution: 'temurin'
          cache: 'maven'

      - uses: actions/download-artifact@v3
        with:
          name: ${{needs.build.outputs.artifact_id}}-artifacts
          path: ./target

      - name: Run Tests
        run: mvn -B jacoco:prepare-agent surefire:test

      - name: Archive Test Results - ${{ matrix.os }}
        if: ${{ always() }}
        uses: actions/upload-artifact@v3
        with:
          name: test-reports-jdk-${{ matrix.java }}-${{ matrix.os }}
          path: |
            **/target/surefire-reports
            **/target/jacoco.exec

  sonar-pr:
    needs: [ unit-test ]
<<<<<<< HEAD
    uses: liquibase/build-logic/.github/workflows/sonar-pull-request.yml@v0.3.4
=======
    uses: liquibase/build-logic/.github/workflows/sonar-pull-request.yml@v0.3.8
>>>>>>> acdc3ed5
    secrets: inherit<|MERGE_RESOLUTION|>--- conflicted
+++ resolved
@@ -109,9 +109,5 @@
 
   sonar-pr:
     needs: [ unit-test ]
-<<<<<<< HEAD
-    uses: liquibase/build-logic/.github/workflows/sonar-pull-request.yml@v0.3.4
-=======
     uses: liquibase/build-logic/.github/workflows/sonar-pull-request.yml@v0.3.8
->>>>>>> acdc3ed5
     secrets: inherit