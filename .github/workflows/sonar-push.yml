name: Sonar Scan for Pushes

on:
  workflow_call:
    inputs:
      extraCommand:
        description: 'Specify it if you want to run an extra command before attaching the artifact'
        required: false
        default: ''
        type: string
    secrets:
      SONAR_TOKEN:
        description: 'SONAR_TOKEN from the caller workflow'
        required: true

jobs:
  sonar-push:
    name: Sonar Scan
    runs-on: ubuntu-latest

    env:
      AWS_REGION: us-east-1
      LIQUIBASE_PRO_LICENSE_KEY: ${{ secrets.PRO_LICENSE_KEY }}
      AWS_ACCESS_KEY_ID: ${{ secrets.GHA_AWS_KEY_ID }}
      AWS_SECRET_ACCESS_KEY: ${{ secrets.GHA_AWS_KEY }}

    steps:
      - uses: actions/checkout@v4
        with:
          fetch-depth: 0  # Shallow clones should be disabled for a better relevancy of analysis

      - name: Set up JDK
        uses: actions/setup-java@v3
        with:
          java-version: 17
          distribution: 'temurin'
          cache: 'maven'

      - name: Cache SonarCloud packages
        uses: actions/cache@v3
        with:
          path: ~/.sonar/cache
          key: ${{ runner.os }}-sonar
          restore-keys: ${{ runner.os }}-sonar

      - name: Run extra command
        if: inputs.extraCommand != ''
        run: |
          ${{ inputs.extraCommand }}

      - name: Get Artifact ID
        id: get-artifact-id
        run: echo "artifact_id=$(mvn help:evaluate -Dexpression=project.artifactId -q -DforceStdout)" >> $GITHUB_ENV

      - name: Download unit tests report
        uses: actions/download-artifact@v3
        with:
<<<<<<< HEAD
          github_token: ${{secrets.BOT_TOKEN}}
          workflow: test.yml
          name: test-reports-jdk-17-ubuntu-latest
          repo: ${{ github.repository }}
          if_no_artifact_found: warn
          workflow_conclusion: ""
=======
          name: test-reports-jdk-17-ubuntu-latest
>>>>>>> fbd6ac29
          
      # look for dependencies in maven
      - name: maven-settings-xml-action
        uses: whelk-io/maven-settings-xml-action@v21
        with:
          repositories: |
            [
              {
                "id": "liquibase",
                "url": "https://maven.pkg.github.com/liquibase/liquibase",
                "releases": {
                  "enabled": "true"
                },
                "snapshots": {
                  "enabled": "true",
                  "updatePolicy": "always"
                }
              },
              {
                "id": "liquibase-pro",
                "url": "https://maven.pkg.github.com/liquibase/liquibase-pro",
                "releases": {
                  "enabled": "true"
                },
                "snapshots": {
                  "enabled": "true",
                  "updatePolicy": "always"
                }
              }
            ]
          servers: |
            [
              {
                "id": "liquibase-pro",
                "username": "liquibot",
                "password": "${{ secrets.LIQUIBOT_PAT }}"
              },
              {
                "id": "liquibase",
                "username": "liquibot",
                "password": "${{ secrets.LIQUIBOT_PAT }}"
              }
            ]

      - name: Sonar Scan
        env:
          GITHUB_TOKEN: ${{ secrets.GITHUB_TOKEN }}
          SONAR_TOKEN: ${{ secrets.SONAR_TOKEN }}
          AWS_REGION: "us-east-1"
        run: |
          mvn -B -Daws.region="us-east-1" -Dsonar.login=$SONAR_TOKEN \
              -Dsonar.scm.revision=${{ github.event.pull_request.head.sha }} \
              sonar:sonar<|MERGE_RESOLUTION|>--- conflicted
+++ resolved
@@ -55,16 +55,12 @@
       - name: Download unit tests report
         uses: actions/download-artifact@v3
         with:
-<<<<<<< HEAD
           github_token: ${{secrets.BOT_TOKEN}}
           workflow: test.yml
           name: test-reports-jdk-17-ubuntu-latest
           repo: ${{ github.repository }}
           if_no_artifact_found: warn
           workflow_conclusion: ""
-=======
-          name: test-reports-jdk-17-ubuntu-latest
->>>>>>> fbd6ac29
           
       # look for dependencies in maven
       - name: maven-settings-xml-action
